--- conflicted
+++ resolved
@@ -85,11 +85,7 @@
 				if err == nil {
 					r.poster.ReportLoggedCalls(transformedLog)
 				} else {
-<<<<<<< HEAD
 					r.messaging.ErrorMessage(fmt.Sprintf("Storing log in the etcd key store because CBOR conversion failed:", err))
-=======
-					r.messaging.ErrorMessage(fmt.Sprintf("Storing log in etcd key store because conversion to CBOR format failed: %s", err))
->>>>>>> 7f571766
 					r.triggerCBORFailsafe(extractedLog)
 				}
 			}
@@ -114,11 +110,7 @@
 
 	_, err := r.client.Put(r.context, key, value)
 	if err != nil {
-<<<<<<< HEAD
 		r.messaging.ErrorMessage(fmt.Sprintf("Failed to store log in the etcd key store:", err))
-=======
-		r.messaging.ErrorMessage(fmt.Sprintf("Storing log in etcd key store failed: %s", err))
->>>>>>> 7f571766
 	}
 }
 
@@ -186,31 +178,18 @@
 // NewPoster creates a new poster struct, which is responsible for sending logs to the specified endpoint.
 func NewPoster(ctx context.Context, url string, client etcdClient, messaging *messages.Messaging) *Poster {
 	return &Poster{
-<<<<<<< HEAD
 		context: ctx,
 		url:     url,
 		client:  client,
 		messaging: messaging
-=======
-		context:   ctx,
-		url:       url,
-		client:    client,
-		messaging: messaging,
->>>>>>> 7f571766
 	}
 }
 
 // Poster is a class responsible for sending the converted log to the logging endpoint. If the endpoint is unreachable then the logs are stored in the etcd store.
 type Poster struct {
-<<<<<<< HEAD
 	url     string
 	client  etcdClient
 	context context.Context
-=======
-	url       string
-	client    etcdClient
-	context   context.Context
->>>>>>> 7f571766
 	messaging *messages.Messaging
 }
 
@@ -222,11 +201,7 @@
 	client := &http.Client{}
 	resp, err := client.Do(req)
 	if err != nil || resp.Status != "200" {
-<<<<<<< HEAD
 		p.messaging.ErrorMessage(fmt.Sprintf("Storing log in the etcd key store because posting to endpoint failed:", err))
-=======
-		p.messaging.ErrorMessage(fmt.Sprintf("Storing log in etcd key store because post to telemetry endpoint failed: %s", err))
->>>>>>> 7f571766
 		p.triggerPOSTFailsafe(encoded)
 	} else {
 		defer resp.Body.Close()
@@ -240,10 +215,6 @@
 
 	_, err := p.client.Put(p.context, key, string(*encoded))
 	if err != nil {
-<<<<<<< HEAD
 		p.messaging.ErrorMessage(fmt.Sprintf("Failed to store log in the etcd key store:", err))
-=======
-		p.messaging.ErrorMessage(fmt.Sprintf("Storing log in etcd key store failed: %s", err))
->>>>>>> 7f571766
 	}
 }