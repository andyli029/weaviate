{
  "basePath": "/weaviate/v1",
  "consumes": [
    "application/json"
  ],
  "definitions": {
    "Action": {
      "allOf": [
        {
          "$ref": "#/definitions/ActionCreate"
        },
        {
          "properties": {
            "creationTimeUnix": {
              "description": "Timestamp of creation of this Action in milliseconds since epoch UTC.",
              "format": "int64",
              "type": "integer"
            },
            "key": {
              "$ref": "#/definitions/SingleRef"
            },
            "lastUpdateTimeUnix": {
              "description": "Timestamp of the last update made to the Action since epoch UTC.",
              "format": "int64",
              "type": "integer"
            }
          },
          "type": "object"
        }
      ],
      "type": "object"
    },
    "ActionCreate": {
      "properties": {
        "@class": {
          "description": "Type of the Action, defined in the schema.",
          "type": "string"
        },
        "@context": {
          "description": "Available context schema.",
          "type": "string"
        },
        "schema": {
          "$ref": "#/definitions/Schema"
        }
      },
      "type": "object"
    },
    "ActionGetHistoryResponse": {
      "allOf": [
        {
          "$ref": "#/definitions/ActionHistory"
        },
        {
          "properties": {
            "actionId": {
              "format": "uuid",
              "type": "string"
            }
          },
          "type": "object"
        }
      ]
    },
    "ActionGetResponse": {
      "allOf": [
        {
          "$ref": "#/definitions/Action"
        },
        {
          "properties": {
            "actionId": {
              "description": "ID of the Action.",
              "format": "uuid",
              "type": "string"
            }
          }
        }
      ],
      "type": "object"
    },
    "ActionsGetResponse": {
      "allOf": [
        {
          "$ref": "#/definitions/Action"
        },
        {
          "properties": {
            "actionId": {
              "description": "ID of the Action.",
              "format": "uuid",
              "type": "string"
            },
            "result": {
              "description": "Results for this specific Action.",
              "format": "object",
              "properties": {
                "status": {
                  "type": "string",
                  "default": "SUCCESS",
                  "enum": [
                    "SUCCESS",
                    "PENDING",
                    "FAILED"
                  ]
                },
                "errors": {
                  "$ref": "#/definitions/ErrorResponse"
                }
              }
            }
          }
        }
      ],
      "type": "object"
    },    
    "ActionHistory": {
      "properties": {
        "deleted": {
          "description": "Indication of whether the Action is deleted.",
          "type": "boolean"
        },
        "key": {
          "$ref": "#/definitions/SingleRef"
        },
        "propertyHistory": {
          "description": "An array with the history of the Action.",
          "items": {
            "$ref": "#/definitions/ActionHistoryObject"
          },
          "type": "array"
        }
      },
      "type": "object"
    },
    "ActionHistoryObject": {
      "allOf": [
        {
          "$ref": "#/definitions/ActionCreate"
        },
        {
          "properties": {
            "creationTimeUnix": {
              "description": "Timestamp of creation of this Action history in milliseconds since epoch UTC.",
              "format": "int64",
              "type": "integer"
            }
          },
          "type": "object"
        }
      ]
    },
    "ActionUpdate": {
      "allOf": [
        {
          "$ref": "#/definitions/Action"
        },
        {
          "type": "object"
        }
      ]
    },
    "ActionValidate": {
      "allOf": [
        {
          "$ref": "#/definitions/ActionCreate"
        }
      ],
      "type": "object"
    },
    "ActionsListResponse": {
      "description": "List of Actions.",
      "properties": {
        "actions": {
          "description": "The actual list of Actions.",
          "items": {
            "$ref": "#/definitions/ActionGetResponse"
          },
          "type": "array"
        },
        "totalResults": {
          "description": "The total number of Actions for the query. The number of items in a response may be smaller due to paging.",
          "format": "int64",
          "type": "integer"
        }
      },
      "type": "object"
    },
    "ErrorResponse": {
      "description": "An error response given by Weaviate end-points.",
      "properties": {
        "error": {
          "items": {
            "properties": {
              "message": {
                "type": "string"
              }    
            },   
            "type": "object"
          },   
          "type": "array"
        }    
      },   
      "type": "object"
    },
    "GraphQLError": {
      "description": "An error response caused by a GraphQL query.",
      "properties": {
        "locations": {
          "items": {
            "properties": {
              "column": {
                "format": "int64",
                "type": "integer"
              },
              "line": {
                "format": "int64",
                "type": "integer"
              }
            },
            "type": "object"
          },
          "type": "array"
        },
        "message": {
          "type": "string"
        },
        "path": {
          "items": {
            "type": "string"
          },
          "type": "array"
        }
      }
    },
    "GraphQLQuery": {
      "description": "GraphQL query based on: http://facebook.github.io/graphql/.",
      "properties": {
        "operationName": {
          "description": "The name of the operation if multiple exist in the query.",
          "type": "string"
        },
        "query": {
          "description": "Query based on GraphQL syntax.",
          "type": "string"
        },
        "variables": {
          "description": "Additional variables for the query.",
          "type": "object"
        }
      },
      "type": "object"
    },
    "GraphQLQueries": {
      "description": "A list of GraphQL queries.",
      "items": {
        "$ref": "#/definitions/GraphQLQuery"
      },
      "type": "array"
    },
    "GraphQLResponse": {
      "description": "GraphQL based response: http://facebook.github.io/graphql/.",
      "properties": {
        "data": {
          "additionalProperties": {
            "$ref": "#/definitions/JsonObject"
          },
          "description": "GraphQL data object.",
          "type": "object"
        },
        "errors": {
          "description": "Array with errors.",
          "items": {
            "$ref": "#/definitions/GraphQLError"
          },
          "type": "array"
        }
      }
    },
    "GraphQLResponses": {
      "description": "A list of GraphQL responses.",
      "items": {
        "$ref": "#/definitions/GraphQLResponse"
      },
      "type": "array"
    },
    "JsonObject": {
      "description": "JSON object value.",
      "type": "object"
    },
    "Key": {
      "allOf": [
        {
          "$ref": "#/definitions/KeyCreate"
        },
        {
          "properties": {
            "parent": {
              "$ref": "#/definitions/SingleRef"
            }
          }
        }
      ]
    },
    "KeyChildrenGetResponse": {
      "properties": {
        "children": {
          "$ref": "#/definitions/MultipleRef"
        }
      }
    },
    "KeyCreate": {
      "properties": {
        "delete": {
          "description": "Is user allowed to delete?",
          "type": "boolean"
        },
        "email": {
          "description": "Email associated with this account.",
          "type": "string"
        },
        "execute": {
          "description": "Is user allowed to execute?",
          "type": "boolean"
        },
        "ipOrigin": {
          "description": "Origin of the IP using CIDR notation.",
          "items": {
            "type": "string"
          },
          "type": "array"
        },
        "isRoot": {
          "description": "Shows if key is root key.",
          "type": "boolean",
          "default": false
        },
        "keyExpiresUnix": {
          "description": "Time as Unix timestamp that the key expires. Set to 0 for never.",
          "format": "int64",
          "type": "integer"
        },
        "read": {
          "description": "Is user allowed to read?",
          "type": "boolean"
        },
        "write": {
          "description": "Is user allowed to write?",
          "type": "boolean"
        }
      }
    },
    "KeyGetResponse": {
      "allOf": [
        {
          "$ref": "#/definitions/Key"
        },
        {
          "properties": {
            "keyId": {
              "description": "Id of the key.",
              "format": "uuid",
              "type": "string"
            }
          }
        }
      ]
    },
    "KeyTokenGetResponse": {
      "allOf": [
        {
          "$ref": "#/definitions/KeyGetResponse"
        },
        {
          "properties": {
            "token": {
              "description": "Key for the user to use.",
              "format": "uuid",
              "type": "string"
            }
          }
        }
      ]
    },
    "Meta": {
      "description": "Contains meta information of the current Weaviate instance.",
      "properties": {
        "actionsSchema": {
          "$ref": "#/definitions/SemanticSchema"
        },
        "hostname": {
          "description": "The url of the host.",
          "format": "url",
          "type": "string"
        },
        "thingsSchema": {
          "$ref": "#/definitions/SemanticSchema"
        }
      },
      "type": "object"
    },
    "MultipleRef": {
      "description": "Multiple instances of references to other objects.",
      "items": {
        "$ref": "#/definitions/SingleRef"
      },
      "type": "array"
    },
    "PatchDocument": {
      "description": "A JSONPatch document as defined by RFC 6902.",
      "properties": {
        "from": {
          "description": "A string containing a JSON Pointer value.",
          "type": "string"
        },
        "op": {
          "description": "The operation to be performed.",
          "enum": [
            "add",
            "remove",
            "replace",
            "move",
            "copy",
            "test"
          ],
          "type": "string"
        },
        "path": {
          "description": "A JSON-Pointer.",
          "type": "string"
        },
        "value": {
          "description": "The value to be used within the operations.",
          "type": "object"
        }
      },
      "required": [
        "op",
        "path"
      ]
    },
    "PeerUpdate": {
      "description": "A single peer in the network.",
      "properties": {
        "id": {
          "description": "The session ID of the peer.",
          "type": "string",
          "format": "uuid"
        },
        "name": {
          "description": "Human readable name.",
          "type": "string"
        },
        "uri": {
          "description": "The location where the peer is exposed to the internet.",
          "type": "string",
          "format": "uri"
        }
      }
    },
    "PeerUpdateList": {
      "description": "List of known peers.",
      "items": {
        "$ref": "#/definitions/PeerUpdate"
      },
      "type": "array"
    },
    "Schema": {
      "description": "This is an open object, with OpenAPI Specification 3.0 this will be more detailed. See Weaviate docs for more info. In the future this will become a key/value OR a SingleRef definition.",
      "type": "object"
    },
    "SchemaHistory": {
      "description": "This is an open object, with OpenAPI Specification 3.0 this will be more detailed. See Weaviate docs for more info. In the future this will become a key/value OR a SingleRef definition.",
      "type": "object"
    },
    "SemanticSchema": {
      "description": "Definitions of semantic schemas (also see: https://github.com/creativesoftwarefdn/weaviate-semantic-schemas).",
      "properties": {
        "@context": {
          "description": "URL of the context.",
          "format": "uri",
          "type": "string"
        },
        "classes": {
          "description": "Semantic classes that are available.",
          "items": {
            "$ref": "#/definitions/SemanticSchemaClass"
          },
          "type": "array"
        },
        "maintainer": {
          "description": "Email of the maintainer.",
          "format": "email",
          "type": "string"
        },
        "name": {
          "description": "Name of the schema.",
          "type": "string"
        },
        "type": {
          "description": "Type of schema, should be \"thing\" or \"action\".",
          "enum": [
            "thing",
            "action"
          ],
          "type": "string"
        }
      },
      "type": "object"
    },
    "SemanticSchemaClass": {
      "properties": {
        "class": {
          "description": "Name of the class as URI relative to the schema URL.",
          "type": "string"
        },
        "keywords": {
          "$ref": "#/definitions/SemanticSchemaKeywords"
        },
        "description": {
          "description": "Description of the class.",
          "type": "string"
        },
        "properties": {
          "description": "The properties of the class.",
          "items": {
            "$ref": "#/definitions/SemanticSchemaClassProperty"
          },
          "type": "array"
        }
      },
      "type": "object"
    },
    "SemanticSchemaKeywords": {
      "description": "Describes a class or property using multiple weighted words.",
      "type": "array",
      "items": {
        "type": "object",
        "properties": {
          "keyword": {
            "type": "string"
          },
          "weight": {
            "type": "number",
            "format": "float"
          }
        }
      }
    },
    "SemanticSchemaClassProperty": {
      "properties": {
        "@dataType": {
          "description": "Can be a reference ($cref) to another type when it starts with a capital (for example Person), otherwise \"string\" or \"int\".",
          "items": {
            "type": "string"
          },
          "type": "array"
        },
        "cardinality": {
          "description": "The cardinality of this property. If you want to store more than one value in a property, set this to 'many'. Defaults to 'atMostOne'. Note that by default properties can be empty in Weaviate.",
          "type": "string",
          "enum": [
            "atMostOne",
            "many"
          ],
          "default": "atMostOne"
        },
        "description": {
          "description": "Description of the property.",
          "type": "string"
        },
        "name": {
          "description": "Name of the property as URI relative to the schema URL.",
          "type": "string"
        },
        "keywords": {
          "$ref": "#/definitions/SemanticSchemaKeywords"
        }
      },
      "type": "object"
    },
    "SingleRef": {
      "properties": {
        "$cref": {
          "description": "Location of the cross reference.",
          "format": "uuid",
          "type": "string"
        },
        "locationUrl": {
          "default": "http://localhost/",
          "description": "Url of location. Http://localhost means this database. This option can be used to refer to other databases.",
          "format": "url",
          "type": "string"
        },
        "type": {
          "description": "Type should be Thing, Action or Key.",
          "enum": [
            "Thing",
            "Action",
            "Key"
          ],
          "type": "string"
        }
      }
    },
    "Thing": {
      "allOf": [
        {
          "$ref": "#/definitions/ThingCreate"
        },
        {
          "properties": {
            "creationTimeUnix": {
              "description": "Timestamp of creation of this Thing in milliseconds since epoch UTC.",
              "format": "int64",
              "type": "integer"
            },
            "key": {
              "$ref": "#/definitions/SingleRef"
            },
            "lastUpdateTimeUnix": {
              "description": "Timestamp of the last Thing update in milliseconds since epoch UTC.",
              "format": "int64",
              "type": "integer"
            }
          },
          "type": "object"
        }
      ]
    },
    "ThingCreate": {
      "properties": {
        "@class": {
          "description": "Class of the Thing, defined in the schema.",
          "type": "string"
        },
        "@context": {
          "description": "Available context schema.",
          "type": "string"
        },
        "schema": {
          "$ref": "#/definitions/Schema"
        }
      },
      "type": "object"
    },
    "ThingGetHistoryResponse": {
      "allOf": [
        {
          "$ref": "#/definitions/ThingHistory"
        },
        {
          "properties": {
            "thingId": {
              "format": "uuid",
              "type": "string"
            }
          },
          "type": "object"
        }
      ]
    },
    "ThingGetResponse": {
      "allOf": [
        {
          "$ref": "#/definitions/Thing"
        },
        {
          "properties": {
            "thingId": {
              "format": "uuid",
              "type": "string"
            }
          },
          "type": "object"
        }
      ]
    },
    "ThingsGetResponse": {
      "allOf": [
        {
          "$ref": "#/definitions/Thing"
        },
        {
          "properties": {
            "thingId": {
              "description": "ID of the Thing.",
              "format": "uuid",
              "type": "string"
            },
            "result": {
              "description": "Results for this specific Thing.",
              "format": "object",
              "properties": {
                "status": {
                  "type": "string",
                  "default": "SUCCESS",
                  "enum": [
                    "SUCCESS",
                    "PENDING",
                    "FAILED"
                  ]
                },
                "errors": {
                  "$ref": "#/definitions/ErrorResponse"
                }
              }
            }
          }
        }
      ],
      "type": "object"
    },    
    "ThingHistory": {
      "properties": {
        "deleted": {
          "description": "Indication whether the Action is deleted.",
          "type": "boolean"
        },
        "key": {
          "$ref": "#/definitions/SingleRef"
        },
        "propertyHistory": {
          "description": "An array with the history of the Things.",
          "items": {
            "$ref": "#/definitions/ThingHistoryObject"
          },
          "type": "array"
        }
      },
      "type": "object"
    },
    "ThingHistoryObject": {
      "allOf": [
        {
          "$ref": "#/definitions/ThingCreate"
        },
        {
          "properties": {
            "creationTimeUnix": {
              "description": "Timestamp of creation of this Thing history in milliseconds since epoch UTC.",
              "format": "int64",
              "type": "integer"
            }
          },
          "type": "object"
        }
      ]
    },
    "ThingUpdate": {
      "allOf": [
        {
          "$ref": "#/definitions/Thing"
        },
        {
          "type": "object"
        }
      ]
    },
    "ThingsListResponse": {
      "description": "List of Things.",
      "properties": {
        "things": {
          "description": "The actual list of Things.",
          "items": {
            "$ref": "#/definitions/ThingGetResponse"
          },
          "type": "array"
        },
        "totalResults": {
          "description": "The total number of Things for the query. The number of items in a response may be smaller due to paging.",
          "format": "int64",
          "type": "integer"
        }
      },
      "type": "object"
    },
    "VectorBasedQuestion": {
      "description": "Receive question based on array of classes, properties and values.",
      "type": "array",
      "items": {
        "type": "object",
        "properties": {
          "classVectors": {
            "description": "Vectorized classname.",
            "type": "array",
            "items": {
              "type": "number",
              "format": "float"
            },
            "minItems": 300,
            "maxItems": 300
          },
          "classProps": {
            "description": "Vectorized properties.",
            "type": "array",
            "items": {
              "type": "object",
              "properties": {
                "propsVectors": {
                  "type": "array",
                  "items": {
                    "type": "number",
                    "format": "float"
                  }
                },
                "value": {
                  "description": "String with valuename.",
                  "type": "string"
                }
              }
            },
            "minItems": 300,
            "maxItems": 300
          }
        }
      }
    },
    "ToolsMapRequest": {
      "properties": {
        "type": {
          "description": "What type of map should be generated?",
          "type": "string",
          "enum": [
            "zeroPointPosition",
            "centerOfSelf",
            "centerOfNetwork",
            "centerOfConcept"
          ]
        },
        "networkCenter": {
          "description": "Only needs to be set when type is centerOfNetwork and should contain the name of the Weaviate that is taken as center.",
          "type": "string"
        },
        "conceptCenter": {
          "description": "Concept that should function as center. Should be one concept (e.g., car) or CamelCased (e.g, MovedTo)",
          "type": "string"
        }
      },
      "type": "object"
    },
    "ToolsMapRequestResponse": {
      "description": "Map of concepts.",
      "properties": {
        "type": {
          "description": "What type of map should be generated?",
          "type": "string",
          "enum": [
            "zeroPointPosition",
            "centerOfSelf",
            "centerOfNetwork",
            "centerOfConcept"
          ]
        },
        "results": {
          "type": "array",
          "description": "Results of the map request",
          "items": {
            "type": "object",
            "properties": {
              "type": {
                "description": "Thing or Action",
                "type": "string",
                "enum": [
                  "thing",
                  "action"
                ]
              },
              "distance": {
                "description": "Distance to original vector concept",
                "type": "number",
                "format": "float"
              },
              "location": {
                "description": "On which Weaviate is this concept located?",
                "type": "string"
              },
              "concept": {
                "$ref": "#/definitions/SemanticSchemaClass"
              }
            }
          }
        },
        "startVector": {
          "description": "Startpoint in the Contextionary expressed as 300-dimensional space",
          "type": "array",
          "items": {
            "type": "number",
            "format": "float",
            "minimum": 300,
            "maximum": 300
          }
        }
      },
      "type": "object"
    }
  },
  "externalDocs": {
    "url": "https://github.com/creativesoftwarefdn/weaviate"
  },
  "info": {
    "contact": {
      "email": "hello@creativesoftwarefdn.org",
      "name": "Weaviate",
      "url": "https://github.com/creativesoftwarefdn"
    },
    "description": "Decentralised Knowledge Graph",
    "title": "Weaviate - Decentralised Knowledge Graph",
<<<<<<< HEAD
    "version": "0.10.0"
=======
    "version": "0.10.6"
>>>>>>> 55aa4c67
  },
  "parameters": {
    "CommonMaxResultsParameterQuery": {
      "description": "The maximum number of items to be returned per page. Default value is set in Weaviate config.",
      "format": "int64",
      "in": "query",
      "name": "maxResults",
      "required": false,
      "type": "integer"
    },
    "CommonPageParameterQuery": {
      "description": "The page number of the items to be returned.",
      "format": "int64",
      "in": "query",
      "name": "page",
      "required": false,
      "type": "integer"
    }
  },
  "paths": {
    "/actions": {
      "get": {
        "description": "Lists all Actions in reverse order of creation, owned by the user that belongs to the used token.",
        "operationId": "weaviate.actions.list",
        "parameters": [
          {
            "$ref": "#/parameters/CommonMaxResultsParameterQuery"
          },
          {
            "$ref": "#/parameters/CommonPageParameterQuery"
          }
        ],
        "responses": {
          "200": {
            "description": "Successful response.",
            "schema": {
              "$ref": "#/definitions/ActionsListResponse"
            }
          },
          "401": {
            "description": "Unauthorized or invalid credentials."
          },
          "403": {
            "description": "The used API-key has insufficient permissions."
          },
          "404": {
            "description": "Successful query result but no resource was found."
          }
        },
        "summary": "Get a list of Actions related to this key.",
        "tags": [
          "actions"
        ],
        "x-available-in-mqtt": false,
        "x-available-in-websocket": false
      },
      "post": {
        "description": "Registers a new Action. Provided meta-data and schema values are validated.",
        "operationId": "weaviate.actions.create",
        "parameters": [
          {
            "in": "body",
            "name": "body",
            "required": true,
            "schema": {
              "type": "object",
              "properties": {
                "action": {
                  "$ref": "#/definitions/ActionCreate"
                },
                "async": {
                  "type": "boolean",
                  "description": "If `async` is true, return a 202 with the new ID of the Action. You will receive this response before the data is made persistent. If `async` is false, you will receive confirmation after the value is made persistent. The value of `async` defaults to false."
                }
              }
            }
          }
        ],
        "responses": {
          "200": {
            "description": "Action created.",
            "schema": {
              "$ref": "#/definitions/ActionGetResponse"
            }
          },
          "202": {
            "description": "Successfully received. No guarantees are made that the Action persists.",
            "schema": {
              "$ref": "#/definitions/ActionGetResponse"
            }
          },
          "401": {
            "description": "Unauthorized or invalid credentials."
          },
          "403": {
            "description": "The used API-key has insufficient permissions."
          },
          "422": {
            "description": "Request body is well-formed (i.e., syntactically correct), but semantically erroneous. Are you sure the class is defined in the configuration file?",
            "schema": {
              "$ref": "#/definitions/ErrorResponse"
            }
          }
        },
        "summary": "Create Actions between two Things (object and subject).",
        "tags": [
          "actions"
        ],
        "x-available-in-mqtt": false,
        "x-available-in-websocket": false
      }
    },
    "/actions/validate": {
      "post": {
        "description": "Validate an Action's schema and meta-data. It has to be based on a schema, which is related to the given Action to be accepted by this validation.",
        "operationId": "weaviate.actions.validate",
        "parameters": [
          {
            "in": "body",
            "name": "body",
            "required": true,
            "schema": {
              "$ref": "#/definitions/ActionValidate"
            }
          }
        ],
        "responses": {
          "200": {
            "description": "Successfully validated."
          },
          "401": {
            "description": "Unauthorized or invalid credentials."
          },
          "403": {
            "description": "The used API-key has insufficient permissions."
          },
          "422": {
            "description": "Request body is well-formed (i.e., syntactically correct), but semantically erroneous. Are you sure the class is defined in the configuration file?",
            "schema": {
              "$ref": "#/definitions/ErrorResponse"
            }
          }
        },
        "summary": "Validate an Action based on a schema.",
        "tags": [
          "actions"
        ],
        "x-available-in-mqtt": false,
        "x-available-in-websocket": false
      }
    },
    "/actions/{actionId}": {
      "delete": {
        "description": "Deletes an Action from the system.",
        "operationId": "weaviate.actions.delete",
        "parameters": [
          {
            "description": "Unique ID of the Thing.",
            "format": "uuid",
            "in": "path",
            "name": "actionId",
            "required": true,
            "type": "string"
          }
        ],
        "responses": {
          "204": {
            "description": "Successfully deleted."
          },
          "401": {
            "description": "Unauthorized or invalid credentials."
          },
          "403": {
            "description": "The used API-key has insufficient permissions."
          },
          "404": {
            "description": "Successful query result but no resource was found."
          }
        },
        "summary": "Delete an Action based on its UUID related to this key.",
        "tags": [
          "actions"
        ],
        "x-available-in-mqtt": true,
        "x-available-in-websocket": true
      },
      "get": {
        "description": "Lists Actions.",
        "operationId": "weaviate.actions.get",
        "parameters": [
          {
            "description": "Unique ID of the Action.",
            "format": "uuid",
            "in": "path",
            "name": "actionId",
            "required": true,
            "type": "string"
          }
        ],
        "responses": {
          "200": {
            "description": "Successful response.",
            "schema": {
              "$ref": "#/definitions/ActionGetResponse"
            }
          },
          "401": {
            "description": "Unauthorized or invalid credentials."
          },
          "403": {
            "description": "The used API-key has insufficient permissions."
          },
          "404": {
            "description": "Successful query result but no resource was found."
          }
        },
        "summary": "Get a specific Action based on its UUID and a Thing UUID related to this key. Also available as Websocket bus.",
        "tags": [
          "actions"
        ],
        "x-available-in-mqtt": false,
        "x-available-in-websocket": false
      },
      "patch": {
        "description": "Updates an Action. This method supports patch semantics. Provided meta-data and schema values are validated. LastUpdateTime is set to the time this function is called.",
        "operationId": "weaviate.actions.patch",
        "parameters": [
          {
            "description": "Unique ID of the Action.",
            "format": "uuid",
            "in": "path",
            "name": "actionId",
            "required": true,
            "type": "string"
          },
          {
            "description": "If `async` is true, return a 202 if the patch is accepted. You will receive this response before the data is made persistent. If `async` is false, you will receive confirmation after the update is made persistent. The value of `async` defaults to false.",
            "name": "async",
            "in": "query",
            "type": "boolean"
          },
          {
            "description": "JSONPatch document as defined by RFC 6902.",
            "in": "body",
            "name": "body",
            "required": true,
            "schema": {
              "items": {
                "$ref": "#/definitions/PatchDocument"
              },
              "type": "array"
            }
          }
        ],
        "responses": {
          "200": {
            "description": "Successfully applied.",
            "schema": {
              "$ref": "#/definitions/ActionGetResponse"
            }
          },
          "202": {
            "description": "Successfully received.",
            "schema": {
              "$ref": "#/definitions/ActionGetResponse"
            }
          },
          "400": {
            "description": "The patch-JSON is malformed."
          },
          "401": {
            "description": "Unauthorized or invalid credentials."
          },
          "403": {
            "description": "The used API-key has insufficient permissions."
          },
          "404": {
            "description": "Successful query result but no resource was found."
          },
          "422": {
            "description": "The patch-JSON is valid but unprocessable.",
            "schema": {
              "$ref": "#/definitions/ErrorResponse"
            }
          }
        },
        "summary": "Update an Action based on its UUID (using patch semantics) related to this key.",
        "tags": [
          "actions"
        ],
        "x-available-in-mqtt": false,
        "x-available-in-websocket": false
      },
      "put": {
        "description": "Updates an Action's data. Given meta-data and schema values are validated. LastUpdateTime is set to the time this function is called.",
        "operationId": "weaviate.action.update",
        "parameters": [
          {
            "description": "Unique ID of the Action.",
            "format": "uuid",
            "in": "path",
            "name": "actionId",
            "required": true,
            "type": "string"
          },
          {
            "in": "body",
            "name": "body",
            "required": true,
            "schema": {
              "$ref": "#/definitions/ActionUpdate"
            }
          }
        ],
        "responses": {
          "202": {
            "description": "Successfully received.",
            "schema": {
              "$ref": "#/definitions/ActionGetResponse"
            }
          },
          "401": {
            "description": "Unauthorized or invalid credentials."
          },
          "403": {
            "description": "The used API-key has insufficient permissions."
          },
          "404": {
            "description": "Successful query result but no resource was found."
          },
          "422": {
            "description": "Request body is well-formed (i.e., syntactically correct), but semantically erroneous. Are you sure the class is defined in the configuration file?",
            "schema": {
              "$ref": "#/definitions/ErrorResponse"
            }
          }
        },
        "summary": "Update an Action based on its UUID related to this key.",
        "tags": [
          "actions"
        ],
        "x-available-in-mqtt": false,
        "x-available-in-websocket": false
      }
    },
    "/actions/{actionId}/history": {
      "get": {
        "description": "Returns a particular Action history.",
        "operationId": "weaviate.action.history.get",
        "parameters": [
          {
            "description": "Unique ID of the Action.",
            "format": "uuid",
            "in": "path",
            "name": "actionId",
            "required": true,
            "type": "string"
          }
        ],
        "responses": {
          "200": {
            "description": "Successful response.",
            "schema": {
              "$ref": "#/definitions/ActionGetHistoryResponse"
            }
          },
          "401": {
            "description": "Unauthorized or invalid credentials."
          },
          "403": {
            "description": "The used API-key has insufficient permissions."
          },
          "404": {
            "description": "Successful query result but no resource was found."
          },
          "501": {
            "description": "Not (yet) implemented."
          }
        },
        "summary": "Get an Action's history based on its UUID related to this key.",
        "tags": [
          "actions"
        ],
        "x-available-in-mqtt": false,
        "x-available-in-websocket": false
      }
    },
    "/actions/{actionId}/properties/{propertyName}": {
      "post": {
        "description": "Add a single reference to a class-property when cardinality is set to 'hasMany'.",
        "operationId": "weaviate.actions.properties.create",
        "parameters": [
          {
            "description": "Unique ID of the Action.",
            "format": "uuid",
            "in": "path",
            "name": "actionId",
            "required": true,
            "type": "string"
          },
          {
            "description": "Unique name of the property related to the Action.",
            "in": "path",
            "name": "propertyName",
            "required": true,
            "type": "string"
          },
          {
            "in": "body",
            "name": "body",
            "required": true,
            "schema": {
              "$ref": "#/definitions/SingleRef"
            }
          }
        ],
        "responses": {
          "200": {
            "description": "Successfully added the reference."
          },
          "401": {
            "description": "Unauthorized or invalid credentials."
          },
          "403": {
            "description": "The used API-key has insufficient permissions."
          },
          "422": {
            "description": "Request body is well-formed (i.e., syntactically correct), but semantically erroneous. Are you sure the property exists or that it is a class?",
            "schema": {
              "$ref": "#/definitions/ErrorResponse"
            }
          }
        },
        "summary": "Add a single reference to a class-property when cardinality is set to 'hasMany'.",
        "tags": [
          "actions"
        ],
        "x-available-in-mqtt": false,
        "x-available-in-websocket": false
      },
      "put": {
        "description": "Replace all references to a class-property.",
        "operationId": "weaviate.actions.properties.update",
        "parameters": [
          {
            "description": "Unique ID of the Action.",
            "format": "uuid",
            "in": "path",
            "name": "actionId",
            "required": true,
            "type": "string"
          },
          {
            "description": "Unique name of the property related to the Action.",
            "in": "path",
            "name": "propertyName",
            "required": true,
            "type": "string"
          },
          {
            "in": "body",
            "name": "body",
            "required": true,
            "schema": {
              "$ref": "#/definitions/MultipleRef"
            }
          }
        ],
        "responses": {
          "200": {
            "description": "Successfully replaced all the references."
          },
          "401": {
            "description": "Unauthorized or invalid credentials."
          },
          "403": {
            "description": "The used API-key has insufficient permissions."
          },
          "422": {
            "description": "Request body is well-formed (i.e., syntactically correct), but semantically erroneous. Are you sure the property exists or that it is a class?",
            "schema": {
              "$ref": "#/definitions/ErrorResponse"
            }
          }
        },
        "summary": "Replace all references to a class-property.",
        "tags": [
          "actions"
        ],
        "x-available-in-mqtt": false,
        "x-available-in-websocket": false
      },
      "delete": {
        "description": "Delete the single reference that is given in the body from the list of references that this property has.",
        "operationId": "weaviate.actions.properties.delete",
        "parameters": [
          {
            "description": "Unique ID of the Action.",
            "format": "uuid",
            "in": "path",
            "name": "actionId",
            "required": true,
            "type": "string"
          },
          {
            "description": "Unique name of the property related to the Action.",
            "in": "path",
            "name": "propertyName",
            "required": true,
            "type": "string"
          },
          {
            "in": "body",
            "name": "body",
            "required": true,
            "schema": {
              "$ref": "#/definitions/SingleRef"
            }
          }
        ],
        "responses": {
          "204": {
            "description": "Successfully deleted."
          },
          "401": {
            "description": "Unauthorized or invalid credentials."
          },
          "403": {
            "description": "The used API-key has insufficient permissions."
          },
          "404": {
            "description": "Successful query result but no resource was found.",
            "schema": {
              "$ref": "#/definitions/ErrorResponse"
            }
          }
        },
        "summary": "Delete the single reference that is given in the body from the list of references that this property has.",
        "tags": [
          "actions"
        ],
        "x-available-in-mqtt": false,
        "x-available-in-websocket": false
      }
    },
    "/batching/things": {
      "post": {
        "description": "Register new Things in bulk. Provided meta-data and schema values are validated.",
        "operationId": "weaviate.batching.things.create",
        "parameters": [
          {
            "in": "body",
            "name": "body",
            "required": true,
            "schema": {
              "type": "object",
              "properties": {
                "async": {
                  "type": "boolean",
                  "description": "If `async` is true, return a 202 with the new ID of the Thing. You will receive this response before the persistence of the data is confirmed. If `async` is false, you will receive confirmation after the persistence of the data is confirmed. The value of `async` defaults to false."
                },
                "fields": {
                  "description": "Define which fields need to be returned. Default value is ALL",
                  "type": "array",
                  "items": {
                    "type": "string",
                    "default": "ALL",
                    "enum": [
                      "ALL",
                      "@class",
                      "schema",
                      "key",
                      "thingId",
                      "creationTimeUnix"
                    ]
                  }
                },
                "things": {
                  "type": "array",
                  "items": {
                    "$ref": "#/definitions/ThingCreate"
                  }
                }
              }
            }
          }
        ],
        "responses": {
          "200": {
            "description": "Things created.",
            "schema": {
              "type": "array",
              "items": {
                "$ref": "#/definitions/ThingsGetResponse"
              }
            }
          },
          "202": {
            "description": "Successfully received.",
            "schema": {
              "type": "array",
              "items": {
                "$ref": "#/definitions/ThingsGetResponse"
              }
            }
          },
          "401": {
            "description": "Unauthorized or invalid credentials."
          },
          "403": {
            "description": "The used API-key has insufficient permissions."
          },
          "422": {
            "description": "Request body is well-formed (i.e., syntactically correct), but semantically erroneous. Are you sure the class is defined in the configuration file?",
            "schema": {
              "$ref": "#/definitions/ErrorResponse"
            }
          }
        },
        "summary": "Creates new Things based on a Thing template related to this key as a batch.",
        "tags": [
          "batching",
          "things"
        ],
        "x-available-in-mqtt": false,
        "x-available-in-websocket": false
      }
    },
    "/batching/actions": {
      "post": {
        "description": "Register new Actions in bulk. Given meta-data and schema values are validated.",
        "operationId": "weaviate.batching.actions.create",
        "parameters": [
          {
            "in": "body",
            "name": "body",
            "required": true,
            "schema": {
              "type": "object",
              "properties": {
                "async": {
                  "type": "boolean",
                  "description": "If `async` is true, return a 202 with the new ID of the Action. You will receive this response before the persistence of the data is confirmed. If `async` is false, you will receive confirmation after the persistence of the data is confirmed. The value of `async` defaults to false."
                },
                "fields": {
                  "description": "Define which fields need to be returned. Default value is ALL",
                  "type": "array",
                  "items": {
                    "type": "string",
                    "default": "ALL",
                    "enum": [
                      "ALL",
                      "@class",
                      "schema",
                      "key",
                      "actionId",
                      "creationTimeUnix"
                    ]
                  }
                },
                "actions": {
                  "type": "array",
                  "items": {
                    "$ref": "#/definitions/ActionCreate"
                  }
                }
              }
            }
          }
        ],
        "responses": {
          "200": {
            "description": "Actions created.",
            "schema": {
              "type": "array",
              "items": {
                "$ref": "#/definitions/ActionsGetResponse"
              }
            }
          },
          "202": {
            "description": "Successfully received.",
            "schema": {
              "type": "array",
              "items": {
                "$ref": "#/definitions/ActionsGetResponse"
              }
            }
          },
          "401": {
            "description": "Unauthorized or invalid credentials."
          },
          "403": {
            "description": "The used API-key has insufficient permissions."
          },
          "422": {
            "description": "Request body is well-formed (i.e., syntactically correct), but semantically erroneous. Are you sure the class is defined in the configuration file?",
            "schema": {
              "$ref": "#/definitions/ErrorResponse"
            }
          }
        },
        "summary": "Creates new Actions based on an Action template related to this key as a batch.",
        "tags": [
          "batching",
          "actions"
        ],
        "x-available-in-mqtt": false,
        "x-available-in-websocket": false
      }
    },    
    "/graphql": {
      "post": {
        "description": "Get an object based on GraphQL",
        "operationId": "weaviate.graphql.post",
        "parameters": [
          {
            "description": "The GraphQL query request parameters.",
            "in": "body",
            "name": "body",
            "required": true,
            "schema": {
              "$ref": "#/definitions/GraphQLQuery"
            }
          }
        ],
        "responses": {
          "200": {
            "description": "Successful query (with select).",
            "schema": {
              "$ref": "#/definitions/GraphQLResponse"
            }
          },
          "401": {
            "description": "Unauthorized or invalid credentials."
          },
          "403": {
            "description": "The used API-key has insufficient permissions."
          },
          "422": {
            "description": "Request body is well-formed (i.e., syntactically correct), but semantically erroneous. Are you sure the class is defined in the configuration file?",
            "schema": {
              "$ref": "#/definitions/ErrorResponse"
            }
          }
        },
        "summary": "Get a response based on GraphQL",
        "tags": [
          "graphql"
        ],
        "x-available-in-mqtt": false,
        "x-available-in-websocket": false
      }
    },
    "/graphql/batch": {
      "post": {
        "description": "Perform a batched GraphQL query",
        "operationId": "weaviate.graphql.batch",
        "parameters": [
          {
            "description": "The GraphQL queries.",
            "in": "body",
            "name": "body",
            "required": true,
            "schema": {
              "$ref": "#/definitions/GraphQLQueries"
            }
          }
        ],
        "responses": {
          "200": {
            "description": "Successful query (with select).",
            "schema": {
              "$ref": "#/definitions/GraphQLResponses"
            }
          },
          "401": {
            "description": "Unauthorized or invalid credentials."
          },
          "403": {
            "description": "The used API-key has insufficient permissions."
          },
          "422": {
            "description": "Request body is well-formed (i.e., syntactically correct), but semantically erroneous. Are you sure the class is defined in the configuration file?",
            "schema": {
              "$ref": "#/definitions/ErrorResponse"
            }
          }
        },
        "summary": "Get a response based on GraphQL.",
        "tags": [
          "graphql"
        ],
        "x-available-in-mqtt": false,
        "x-available-in-websocket": false
      }
    },
    "/keys": {
      "post": {
        "description": "Creates a new key. Input expiration date is validated on being in the future and not longer than parent expiration date.",
        "operationId": "weaviate.key.create",
        "parameters": [
          {
            "in": "body",
            "name": "body",
            "required": true,
            "schema": {
              "$ref": "#/definitions/KeyCreate"
            }
          }
        ],
        "responses": {
          "200": {
            "description": "Successfully created.",
            "schema": {
              "$ref": "#/definitions/KeyTokenGetResponse"
            }
          },
          "401": {
            "description": "Unauthorized or invalid credentials."
          },
          "422": {
            "description": "Request body is well-formed (i.e., syntactically correct), but semantically erroneous. Are you sure the class is defined in the configuration file?",
            "schema": {
              "$ref": "#/definitions/ErrorResponse"
            }
          }
        },
        "summary": "Create a new key related to this key.",
        "tags": [
          "keys"
        ],
        "x-available-in-mqtt": false,
        "x-available-in-websocket": false
      }
    },
    "/keys/me": {
      "get": {
        "description": "Get the key-information of the key used.",
        "operationId": "weaviate.keys.me.get",
        "responses": {
          "200": {
            "description": "Successful response.",
            "schema": {
              "$ref": "#/definitions/KeyGetResponse"
            }
          },
          "401": {
            "description": "Unauthorized or invalid credentials."
          },
          "404": {
            "description": "Successful query result but no resource was found."
          }
        },
        "summary": "Get a key based on the key used to do the request.",
        "tags": [
          "keys"
        ],
        "x-available-in-mqtt": false,
        "x-available-in-websocket": false
      }
    },
    "/keys/me/children": {
      "get": {
        "description": "Get children of used key, only one step deep. A child can have children of its own.",
        "operationId": "weaviate.keys.me.children.get",
        "responses": {
          "200": {
            "description": "Successful response.",
            "schema": {
              "$ref": "#/definitions/KeyChildrenGetResponse"
            }
          },
          "401": {
            "description": "Unauthorized or invalid credentials."
          },
          "404": {
            "description": "Successful query result but no resource was found."
          }
        },
        "summary": "Get an object of this keys' children related to the key used for request.",
        "tags": [
          "keys"
        ],
        "x-available-in-mqtt": false,
        "x-available-in-websocket": false
      }
    },
    "/keys/{keyId}": {
      "delete": {
        "description": "Deletes a key. Only parent or self is allowed to delete key. When you delete a key, all its children will be deleted as well.",
        "operationId": "weaviate.keys.delete",
        "parameters": [
          {
            "description": "Unique ID of the key.",
            "format": "uuid",
            "in": "path",
            "name": "keyId",
            "required": true,
            "type": "string"
          }
        ],
        "responses": {
          "204": {
            "description": "Successfully deleted."
          },
          "401": {
            "description": "Unauthorized or invalid credentials."
          },
          "403": {
            "description": "The used API-key has insufficient permissions."
          },
          "404": {
            "description": "Successful query result but no resource was found."
          }
        },
        "summary": "Delete a key based on its UUID related to this key.",
        "tags": [
          "keys"
        ],
        "x-available-in-mqtt": false,
        "x-available-in-websocket": false
      },
      "get": {
        "description": "Get a key.",
        "operationId": "weaviate.keys.get",
        "parameters": [
          {
            "description": "Unique ID of the key.",
            "format": "uuid",
            "in": "path",
            "name": "keyId",
            "required": true,
            "type": "string"
          }
        ],
        "responses": {
          "200": {
            "description": "Successful response.",
            "schema": {
              "$ref": "#/definitions/KeyGetResponse"
            }
          },
          "401": {
            "description": "Unauthorized or invalid credentials."
          },
          "403": {
            "description": "The used API-key has insufficient permissions."
          },
          "404": {
            "description": "Successful query result but no resource was found."
          }
        },
        "summary": "Get a key based on its UUID related to this key.",
        "tags": [
          "keys"
        ],
        "x-available-in-mqtt": false,
        "x-available-in-websocket": false
      }
    },
    "/keys/{keyId}/children": {
      "get": {
        "description": "Get children of a key, only one step deep. A child can have children of its own.",
        "operationId": "weaviate.keys.children.get",
        "parameters": [
          {
            "description": "Unique ID of the key.",
            "format": "uuid",
            "in": "path",
            "name": "keyId",
            "required": true,
            "type": "string"
          }
        ],
        "responses": {
          "200": {
            "description": "Successful response.",
            "schema": {
              "$ref": "#/definitions/KeyChildrenGetResponse"
            }
          },
          "401": {
            "description": "Unauthorized or invalid credentials."
          },
          "403": {
            "description": "The used API-key has insufficient permissions."
          },
          "404": {
            "description": "Successful query result but no resource was found."
          }
        },
        "summary": "Get an object of this keys' children related to this key.",
        "tags": [
          "keys"
        ],
        "x-available-in-mqtt": false,
        "x-available-in-websocket": false
      }
    },
    "/keys/{keyId}/renew-token": {
      "put": {
        "description": "Renews the related key. Validates being lower in tree than given key. Can not renew itself, unless being parent.",
        "operationId": "weaviate.keys.renew.token",
        "parameters": [
          {
            "description": "Unique ID of the key.",
            "format": "uuid",
            "in": "path",
            "name": "keyId",
            "required": true,
            "type": "string"
          }
        ],
        "responses": {
          "200": {
            "description": "Successful response.",
            "schema": {
              "$ref": "#/definitions/KeyTokenGetResponse"
            }
          },
          "401": {
            "description": "Unauthorized or invalid credentials."
          },
          "403": {
            "description": "The used API-key has insufficient permissions."
          },
          "404": {
            "description": "Successful query result but no resource was found."
          },
          "422": {
            "description": "Request body is well-formed (i.e., syntactically correct), but semantically erroneous. Are you sure the class is defined in the configuration file?",
            "schema": {
              "$ref": "#/definitions/ErrorResponse"
            }
          }
        },
        "summary": "Renews a key based on the key given in the query string.",
        "tags": [
          "keys"
        ],
        "x-available-in-mqtt": false,
        "x-available-in-websocket": false
      }
    },
    "/meta": {
      "get": {
        "description": "Gives meta information about the server and can be used to provide information to another Weaviate instance that wants to interact with the current instance.",
        "operationId": "weaviate.meta.get",
        "produces": [
          "application/json"
        ],
        "responses": {
          "200": {
            "description": "Successful response.",
            "schema": {
              "$ref": "#/definitions/Meta"
            }
          },
          "401": {
            "description": "Unauthorized or invalid credentials."
          }
        },
        "summary": "Returns meta information of the current Weaviate instance.",
        "tags": [
          "meta"
        ],
        "x-available-in-mqtt": false,
        "x-available-in-websocket": false
      }
    },
    "/p2p/health": {
      "get": {
        "description": "Check if a peer is alive and healthy.",
        "operationId": "weaviate.p2p.health",
        "responses": {
          "200": {
            "description": "Alive and kicking!"
          },
          "500": {
            "description": "Not healthy (yet)."
          }
        },
        "security": [],
        "summary": "Check if a peer is alive.",
        "tags": [
          "P2P"
        ],
        "x-available-in-mqtt": false,
        "x-available-in-websocket": false
      }
    },
    "/p2p/genesis": {
      "put": {
        "description": "Receive an update from the Genesis server.",
        "operationId": "weaviate.p2p.genesis_update",
        "parameters": [
          {
            "in": "body",
            "name": "peers",
            "required": true,
            "schema": {
              "$ref": "#/definitions/PeerUpdateList"
            }
          }
        ],
        "responses": {
          "200": {
            "description": "Alive and kicking!"
          },
          "401": {
            "description": "Unauthorized update."
          },
          "500": {
            "description": "Internal error."
          }
        },
        "security": [],
        "tags": [
          "P2P"
        ],
        "x-available-in-mqtt": false,
        "x-available-in-websocket": false
      }
    },
    "/schema": {
      "get": {
        "summary": "Dump the current the database schema.",
        "operationId": "weaviate.schema.dump",
        "tags": [ "schema" ],
        "responses": {
          "200": {
            "description": "Successfully dumped the database schema.",
            "schema": {
              "type": "object",
              "properties": {
                "things": {
                  "$ref": "#/definitions/SemanticSchema"
                },
                "actions": {
                  "$ref": "#/definitions/SemanticSchema"
                }
              }
            }
          },
          "401": {
            "description": "Unauthorized or invalid credentials."
          }
        }
      }
    },
    "/schema/actions": {
      "post": {
        "summary": "Create a new Action class in the ontology.",
        "operationId": "weaviate.schema.actions.create",
        "tags": [ "schema" ],
        "parameters": [
          {
            "name": "actionClass",
            "in": "body",
            "required": true,
            "schema": {
              "$ref": "#/definitions/SemanticSchemaClass"
            }
          }
        ],
        "responses": {
          "200": {
            "description": "Added the new Action class to the ontology."
          },
          "401": {
            "description": "Unauthorized or invalid credentials."
          },
          "422": {
            "description": "Invalid Action class",
            "schema": {
              "$ref": "#/definitions/ErrorResponse"
            }
          }
        }
      }
    },
    "/schema/actions/{className}": {
      "delete": {
        "summary": "Remove an Action class (and all data in the instances) from the ontology.",
        "operationId": "weaviate.schema.actions.delete",
        "tags": [ "schema" ],
        "parameters": [
          {
            "name": "className",
            "in": "path",
            "required": true,
            "type": "string"
          }
        ],
        "responses": {
          "200": {
            "description": "Removed the Action class from the ontology."
          },
          "400": {
            "description": "Could not delete the Action class.",
            "schema": {
              "$ref": "#/definitions/ErrorResponse"
            }
          },
          "401": {
            "description": "Unauthorized or invalid credentials."
          }
        }
      },
      "put": {
        "summary": "Rename, or replace the keywords of the Action.",
        "operationId": "weaviate.schema.actions.update",
        "tags": [ "schema" ],
        "parameters": [
          {
            "name": "className",
            "in": "path",
            "required": true,
            "type": "string"
          }, {
            "name": "body",
            "in": "body",
            "required": true,
            "schema": {
              "type": "object",
              "properties": {
                "newName": {
                  "description": "The new name of the Action.",
                  "type": "string"
                },
                "keywords": {
                  "$ref": "#/definitions/SemanticSchemaKeywords"
                }
              }
            }
          }
        ],
        "responses": {
          "200": {
            "description": "Changes applied."
          },
          "401": {
            "description": "Unauthorized or invalid credentials."
          },
          "403": {
            "description": "Could not find the Action class."
          },
          "422": {
            "description": "Invalid update.",
            "schema": {
              "$ref": "#/definitions/ErrorResponse"
            }
          }
        }
      }
    },
    "/schema/actions/{className}/properties": {
      "post": {
        "summary": "Add a property to an Action class.",
        "operationId": "weaviate.schema.actions.properties.add",
        "tags": [ "schema" ],
        "parameters": [
          {
            "name": "className",
            "in": "path",
            "required": true,
            "type": "string"
          }, {
            "name": "body",
            "in": "body",
            "required": true,
            "schema": {
              "$ref": "#/definitions/SemanticSchemaClassProperty"
            }
          }
        ],
        "responses": {
          "200": {
            "description": "Added the property."
          },
          "401": {
            "description": "Unauthorized or invalid credentials."
          },
          "403": {
            "description": "Could not find the Action class."
          },
          "422": {
            "description": "Invalid property.",
            "schema": {
              "$ref": "#/definitions/ErrorResponse"
            }
          }
        }
      }
    },
    "/schema/actions/{className}/properties/{propertyName}": {
      "delete": {
        "summary": "Remove a property from an Action class.",
        "operationId": "weaviate.schema.actions.properties.delete",
        "tags": [ "schema" ],
        "parameters": [
          {
            "name": "className",
            "in": "path",
            "required": true,
            "type": "string"
          }, {
            "name": "propertyName",
            "in": "path",
            "required": true,
            "type": "string"
          }
        ],
        "responses": {
          "200": {
            "description": "Removed the property from the ontology."
          },
          "401": {
            "description": "Unauthorized or invalid credentials."
          },
          "403": {
            "description": "Could not find the Action class or property."
          }
        }
      },
      "put": {
        "summary": "Rename, or replace the keywords of the property.",
        "operationId": "weaviate.schema.actions.properties.update",
        "tags": [ "schema" ],
        "parameters": [
          {
            "name": "className",
            "in": "path",
            "required": true,
            "type": "string"
          }, {
            "name": "propertyName",
            "in": "path",
            "required": true,
            "type": "string"
          }, {
            "name": "body",
            "in": "body",
            "required": true,
            "schema": {
              "type": "object",
              "properties": {
                "newName": {
                  "description": "The new name of the property.",
                  "type": "string"
                },
                "keywords": {
                  "$ref": "#/definitions/SemanticSchemaKeywords"
                }
              }
            }
          }
        ],
        "responses": {
          "200": {
            "description": "Changes applied."
          },
          "401": {
            "description": "Unauthorized or invalid credentials."
          },
          "403": {
            "description": "Could not find the Action class or property."
          },
          "422": {
            "description": "Invalid update.",
            "schema": {
              "$ref": "#/definitions/ErrorResponse"
            }
          }
        }
      }
    },
    "/schema/things": {
      "post": {
        "summary": "Create a new Thing class in the ontology.",
        "operationId": "weaviate.schema.things.create",
        "tags": [ "schema" ],
        "parameters": [
          {
            "name": "thingClass",
            "in": "body",
            "required": true,
            "schema": {
              "$ref": "#/definitions/SemanticSchemaClass"
            }
          }
        ],
        "responses": {
          "200": {
            "description": "Added the new Thing class to the ontology."
          },
          "401": {
            "description": "Unauthorized or invalid credentials."
          },
          "422": {
            "description": "Invalid Thing class.",
            "schema": {
              "$ref": "#/definitions/ErrorResponse"
            }
          }
        }
      }
    },
    "/schema/things/{className}": {
      "delete": {
        "summary": "Remove a Thing class (and all data in the instances) from the ontology.",
        "operationId": "weaviate.schema.things.delete",
        "tags": [ "schema" ],
        "parameters": [
          {
            "name": "className",
            "in": "path",
            "required": true,
            "type": "string"
          }
        ],
        "responses": {
          "200": {
            "description": "Removed the Thing class from the ontology."
          },
          "400": {
            "description": "Could not delete the Thing class.",
            "schema": {
              "$ref": "#/definitions/ErrorResponse"
            }
          },
          "401": {
            "description": "Unauthorized or invalid credentials."
          }
        }
      },
      "put": {
        "summary": "Rename, or replace the keywords of the Thing.",
        "operationId": "weaviate.schema.things.update",
        "tags": [ "schema" ],
        "parameters": [
          {
            "name": "className",
            "in": "path",
            "required": true,
            "type": "string"
          }, {
            "name": "body",
            "in": "body",
            "required": true,
            "schema": {
              "type": "object",
              "properties": {
                "newName": {
                  "description": "The new name of the Thing.",
                  "type": "string"
                },
                "keywords": {
                  "$ref": "#/definitions/SemanticSchemaKeywords"
                }
              }
            }
          }
        ],
        "responses": {
          "200": {
            "description": "Changes applied."
          },
          "401": {
            "description": "Unauthorized or invalid credentials."
          },
          "403": {
            "description": "Could not find the Thing class."
          },
          "422": {
            "description": "Invalid update.",
            "schema": {
              "$ref": "#/definitions/ErrorResponse"
            }
          }
        }
      }
    },
    "/schema/things/{className}/properties": {
      "post": {
        "summary": "Add a property to a Thing class.",
        "operationId": "weaviate.schema.things.properties.add",
        "tags": [ "schema" ],
        "parameters": [
          {
            "name": "className",
            "in": "path",
            "required": true,
            "type": "string"
          }, {
            "name": "body",
            "in": "body",
            "required": true,
            "schema": {
              "$ref": "#/definitions/SemanticSchemaClassProperty"
            }
          }
        ],
        "responses": {
          "200": {
            "description": "Added the property."
          },
          "401": {
            "description": "Unauthorized or invalid credentials."
          },
          "403": {
            "description": "Could not find the Thing class."
          },
          "422": {
            "description": "Invalid property.",
            "schema": {
              "$ref": "#/definitions/ErrorResponse"
            }
          }
        }
      }
    },
    "/schema/things/{className}/properties/{propertyName}": {
      "delete": {
        "summary": "Remove a property from a Thing class.",
        "operationId": "weaviate.schema.things.properties.delete",
        "tags": [ "schema" ],
        "parameters": [
          {
            "name": "className",
            "in": "path",
            "required": true,
            "type": "string"
          }, {
            "name": "propertyName",
            "in": "path",
            "required": true,
            "type": "string"
          }
        ],
        "responses": {
          "200": {
            "description": "Removed the property from the ontology."
          },
          "401": {
            "description": "Unauthorized or invalid credentials."
          },
          "403": {
            "description": "Could not find the Thing class or property."
          }
        }
      },
      "put": {
        "summary": "Rename, or replace the keywords of the property.",
        "operationId": "weaviate.schema.things.properties.update",
        "tags": [ "schema" ],
        "parameters": [
          {
            "name": "className",
            "in": "path",
            "required": true,
            "type": "string"
          }, {
            "name": "propertyName",
            "in": "path",
            "required": true,
            "type": "string"
          }, {
            "name": "body",
            "in": "body",
            "required": true,
            "schema": {
              "type": "object",
              "properties": {
                "newName": {
                  "description": "The new name of the property.",
                  "type": "string"
                },
                "keywords": {
                  "$ref": "#/definitions/SemanticSchemaKeywords"
                }
              }
            }
          }
        ],
        "responses": {
          "200": {
            "description": "Changes applied."
          },
          "401": {
            "description": "Unauthorized or invalid credentials."
          },
          "403": {
            "description": "Could not find the Thing class or property."
          },
          "422": {
            "description": "Invalid update.",
            "schema": {
              "$ref": "#/definitions/ErrorResponse"
            }
          }
        }
      }
    },
    "/things": {
      "get": {
        "description": "Lists all Things in reverse order of creation, owned by the user that belongs to the used token.",
        "operationId": "weaviate.things.list",
        "parameters": [
          {
            "$ref": "#/parameters/CommonMaxResultsParameterQuery"
          },
          {
            "$ref": "#/parameters/CommonPageParameterQuery"
          }
        ],
        "responses": {
          "200": {
            "description": "Successful response.",
            "schema": {
              "$ref": "#/definitions/ThingsListResponse"
            }
          },
          "401": {
            "description": "Unauthorized or invalid credentials."
          },
          "403": {
            "description": "The used API-key has insufficient permissions."
          },
          "404": {
            "description": "Successful query result but no resource was found."
          }
        },
        "summary": "Get a list of Things related to this key.",
        "tags": [
          "things"
        ],
        "x-available-in-mqtt": false,
        "x-available-in-websocket": false
      },
      "post": {
        "description": "Registers a new Thing. Given meta-data and schema values are validated.",
        "operationId": "weaviate.things.create",
        "parameters": [
          {
            "in": "body",
            "name": "body",
            "required": true,
            "schema": {
              "type": "object",
              "properties": {
                "async": {
                  "type": "boolean",
                  "description": "If `async` is true, return a 202 with the new ID of the Thing. You will receive this response before the data is made persistent. If `async` is false, you will receive confirmation after the value is made persistent. The value of `async` defaults to false."
                },
                "thing": {
                  "$ref": "#/definitions/ThingCreate"
                }
              }
            }
          }
        ],
        "responses": {
          "200": {
            "description": "Thing created.",
            "schema": {
              "$ref": "#/definitions/ThingGetResponse"
            }
          },
          "202": {
            "description": "Successfully received.",
            "schema": {
              "$ref": "#/definitions/ThingGetResponse"
            }
          },
          "401": {
            "description": "Unauthorized or invalid credentials."
          },
          "403": {
            "description": "The used API-key has insufficient permissions."
          },
          "422": {
            "description": "Request body is well-formed (i.e., syntactically correct), but semantically erroneous. Are you sure the class is defined in the configuration file?",
            "schema": {
              "$ref": "#/definitions/ErrorResponse"
            }
          }
        },
        "summary": "Create a new Thing based on a Thing template related to this key.",
        "tags": [
          "things"
        ],
        "x-available-in-mqtt": false,
        "x-available-in-websocket": false
      }
    },
    "/things/validate": {
      "post": {
        "description": "Validate a Thing's schema and meta-data. It has to be based on a schema, which is related to the given Thing to be accepted by this validation.",
        "operationId": "weaviate.things.validate",
        "parameters": [
          {
            "in": "body",
            "name": "body",
            "required": true,
            "schema": {
              "$ref": "#/definitions/ThingCreate"
            }
          }
        ],
        "responses": {
          "200": {
            "description": "Successfully validated."
          },
          "401": {
            "description": "Unauthorized or invalid credentials."
          },
          "403": {
            "description": "The used API-key has insufficient permissions."
          },
          "422": {
            "description": "Request body is well-formed (i.e., syntactically correct), but semantically erroneous. Are you sure the class is defined in the configuration file?",
            "schema": {
              "$ref": "#/definitions/ErrorResponse"
            }
          }
        },
        "summary": "Validate Things schema.",
        "tags": [
          "things"
        ],
        "x-available-in-mqtt": false,
        "x-available-in-websocket": false
      }
    },
    "/things/{thingId}": {
      "delete": {
        "description": "Deletes a Thing from the system. All Actions pointing to this Thing, where the Thing is the object of the Action, are also being deleted.",
        "operationId": "weaviate.things.delete",
        "parameters": [
          {
            "description": "Unique ID of the Thing.",
            "format": "uuid",
            "in": "path",
            "name": "thingId",
            "required": true,
            "type": "string"
          }
        ],
        "responses": {
          "204": {
            "description": "Successfully deleted."
          },
          "401": {
            "description": "Unauthorized or invalid credentials."
          },
          "403": {
            "description": "The used API-key has insufficient permissions."
          },
          "404": {
            "description": "Successful query result but no resource was found."
          }
        },
        "summary": "Delete a Thing based on its UUID related to this key.",
        "tags": [
          "things"
        ],
        "x-available-in-mqtt": true,
        "x-available-in-websocket": true
      },
      "get": {
        "description": "Returns a particular Thing data.",
        "operationId": "weaviate.things.get",
        "parameters": [
          {
            "description": "Unique ID of the Thing.",
            "format": "uuid",
            "in": "path",
            "name": "thingId",
            "required": true,
            "type": "string"
          }
        ],
        "responses": {
          "200": {
            "description": "Successful response.",
            "schema": {
              "$ref": "#/definitions/ThingGetResponse"
            }
          },
          "401": {
            "description": "Unauthorized or invalid credentials."
          },
          "403": {
            "description": "The used API-key has insufficient permissions."
          },
          "404": {
            "description": "Successful query result but no resource was found."
          }
        },
        "summary": "Get a Thing based on its UUID related to this key.",
        "tags": [
          "things"
        ],
        "x-available-in-mqtt": false,
        "x-available-in-websocket": false
      },
      "patch": {
        "description": "Updates a Thing's data. This method supports patch semantics. Given meta-data and schema values are validated. LastUpdateTime is set to the time this function is called.",
        "operationId": "weaviate.things.patch",
        "parameters": [
          {
            "description": "Unique ID of the Thing.",
            "format": "uuid",
            "in": "path",
            "name": "thingId",
            "required": true,
            "type": "string"
          },
          {
            "description": "If `async` is true, return a 202 if the patch is accepted. You will receive this response before the data is made persistent. If `async` is false, you will receive confirmation after the update is made persistent. The value of `async` defaults to false.",
            "name": "async",
            "in": "query",
            "type": "boolean"
          },
          {
            "description": "JSONPatch document as defined by RFC 6902.",
            "in": "body",
            "name": "body",
            "required": true,
            "schema": {
              "items": {
                "$ref": "#/definitions/PatchDocument"
              },
              "type": "array"
            }
          }
        ],
        "responses": {
          "200": {
            "description": "Successfully applied.",
            "schema": {
              "$ref": "#/definitions/ThingGetResponse"
            }
          },
          "202": {
            "description": "Successfully received.",
            "schema": {
              "$ref": "#/definitions/ThingGetResponse"
            }
          },
          "400": {
            "description": "The patch-JSON is malformed."
          },
          "401": {
            "description": "Unauthorized or invalid credentials."
          },
          "403": {
            "description": "The used API-key has insufficient permissions."
          },
          "404": {
            "description": "Successful query result but no resource was found."
          },
          "422": {
            "description": "The patch-JSON is valid but unprocessable.",
            "schema": {
              "$ref": "#/definitions/ErrorResponse"
            }
          }
        },
        "summary": "Update a Thing based on its UUID (using patch semantics) related to this key.",
        "tags": [
          "things"
        ],
        "x-available-in-mqtt": false,
        "x-available-in-websocket": false
      },
      "put": {
        "description": "Updates a Thing's data. Given meta-data and schema values are validated. LastUpdateTime is set to the time this function is called.",
        "operationId": "weaviate.things.update",
        "parameters": [
          {
            "description": "Unique ID of the Thing.",
            "format": "uuid",
            "in": "path",
            "name": "thingId",
            "required": true,
            "type": "string"
          },
          {
            "in": "body",
            "name": "body",
            "required": true,
            "schema": {
              "$ref": "#/definitions/ThingUpdate"
            }
          }
        ],
        "responses": {
          "202": {
            "description": "Successfully received.",
            "schema": {
              "$ref": "#/definitions/ThingGetResponse"
            }
          },
          "401": {
            "description": "Unauthorized or invalid credentials."
          },
          "403": {
            "description": "The used API-key has insufficient permissions."
          },
          "404": {
            "description": "Successful query result but no resource was found."
          },
          "422": {
            "description": "Request body is well-formed (i.e., syntactically correct), but semantically erroneous. Are you sure the class is defined in the configuration file?",
            "schema": {
              "$ref": "#/definitions/ErrorResponse"
            }
          }
        },
        "summary": "Update a Thing based on its UUID related to this key.",
        "tags": [
          "things"
        ],
        "x-available-in-mqtt": false,
        "x-available-in-websocket": false
      }
    },
    "/things/{thingId}/history": {
      "get": {
        "description": "Returns a particular Thing's history.",
        "operationId": "weaviate.thing.history.get",
        "parameters": [
          {
            "description": "Unique ID of the Thing.",
            "format": "uuid",
            "in": "path",
            "name": "thingId",
            "required": true,
            "type": "string"
          }
        ],
        "responses": {
          "200": {
            "description": "Successful response.",
            "schema": {
              "$ref": "#/definitions/ThingGetHistoryResponse"
            }
          },
          "401": {
            "description": "Unauthorized or invalid credentials."
          },
          "403": {
            "description": "The used API-key has insufficient permissions."
          },
          "404": {
            "description": "Successful query result but no resource was found."
          },
          "501": {
            "description": "Not (yet) implemented."
          }
        },
        "summary": "Get a Thing's history based on its UUID related to this key.",
        "tags": [
          "things"
        ],
        "x-available-in-mqtt": false,
        "x-available-in-websocket": false
      }
    },
    "/things/{thingId}/properties/{propertyName}": {
      "post": {
        "description": "Add a single reference to a class-property when cardinality is set to 'hasMany'.",
        "operationId": "weaviate.things.properties.create",
        "parameters": [
          {
            "description": "Unique ID of the Thing.",
            "format": "uuid",
            "in": "path",
            "name": "thingId",
            "required": true,
            "type": "string"
          },
          {
            "description": "Unique name of the property related to the Thing.",
            "in": "path",
            "name": "propertyName",
            "required": true,
            "type": "string"
          },
          {
            "in": "body",
            "name": "body",
            "required": true,
            "schema": {
              "$ref": "#/definitions/SingleRef"
            }
          }
        ],
        "responses": {
          "200": {
            "description": "Successfully added the reference."
          },
          "401": {
            "description": "Unauthorized or invalid credentials."
          },
          "403": {
            "description": "The used API-key has insufficient permissions."
          },
          "422": {
            "description": "Request body is well-formed (i.e., syntactically correct), but semantically erroneous. Are you sure the property exists or that it is a class?",
            "schema": {
              "$ref": "#/definitions/ErrorResponse"
            }
          }
        },
        "summary": "Add a single reference to a class-property when cardinality is set to 'hasMany'.",
        "tags": [
          "things"
        ],
        "x-available-in-mqtt": false,
        "x-available-in-websocket": false
      },
      "put": {
        "description": "Replace all references to a class-property.",
        "operationId": "weaviate.things.properties.update",
        "parameters": [
          {
            "description": "Unique ID of the Thing.",
            "format": "uuid",
            "in": "path",
            "name": "thingId",
            "required": true,
            "type": "string"
          },
          {
            "description": "Unique name of the property related to the Thing.",
            "in": "path",
            "name": "propertyName",
            "required": true,
            "type": "string"
          },
          {
            "in": "body",
            "name": "body",
            "required": true,
            "schema": {
              "$ref": "#/definitions/MultipleRef"
            }
          }
        ],
        "responses": {
          "200": {
            "description": "Successfully replaced all the references (success is based on the behavior of the datastore)."
          },
          "401": {
            "description": "Unauthorized or invalid credentials."
          },
          "403": {
            "description": "The used API-key has insufficient permissions."
          },
          "422": {
            "description": "Request body is well-formed (i.e., syntactically correct), but semantically erroneous. Are you sure the property exists or that it is a class?",
            "schema": {
              "$ref": "#/definitions/ErrorResponse"
            }
          }
        },
        "summary": "Replace all references to a class-property.",
        "tags": [
          "things"
        ],
        "x-available-in-mqtt": false,
        "x-available-in-websocket": false
      },
      "delete": {
        "description": "Delete the single reference that is given in the body from the list of references that this property has.",
        "operationId": "weaviate.things.properties.delete",
        "parameters": [
          {
            "description": "Unique ID of the Thing.",
            "format": "uuid",
            "in": "path",
            "name": "thingId",
            "required": true,
            "type": "string"
          },
          {
            "description": "Unique name of the property related to the Thing.",
            "in": "path",
            "name": "propertyName",
            "required": true,
            "type": "string"
          },
          {
            "in": "body",
            "name": "body",
            "required": true,
            "schema": {
              "$ref": "#/definitions/SingleRef"
            }
          }
        ],
        "responses": {
          "204": {
            "description": "Successfully deleted."
          },
          "401": {
            "description": "Unauthorized or invalid credentials."
          },
          "403": {
            "description": "The used API-key has insufficient permissions."
          },
          "404": {
            "description": "Successful query result but no resource was found.",
            "schema": {
              "$ref": "#/definitions/ErrorResponse"
            }
          }
        },
        "summary": "Delete the single reference that is given in the body from the list of references that this property has.",
        "tags": [
          "things"
        ],
        "x-available-in-mqtt": false,
        "x-available-in-websocket": false
      }
    },
    "/tools/map": {
      "post": {
        "description": "Tool to render a map of concepts, based on ontologies available over the network.",
        "operationId": "weaviate.tools.map",
        "parameters": [
          {
            "in": "body",
            "name": "body",
            "required": true,
            "schema": {
              "$ref": "#/definitions/ToolsMapRequest"
            }
          }
        ],
        "responses": {
          "200": {
            "description": "Successful response.",
            "schema": {
              "$ref": "#/definitions/ToolsMapRequestResponse"
            }
          },
          "401": {
            "description": "Unauthorized or invalid credentials."
          },
          "403": {
            "description": "The used API-key has insufficient permissions."
          },
          "404": {
            "description": "Successful query result but no resource was found."
          },
          "501": {
            "description": "Not (yet) implemented."
          }
        },
        "summary": "Tool to render a map of concepts, based on ontologies available over the network.",
        "tags": [
          "knowledge tools"
        ],
        "x-available-in-mqtt": false,
        "x-available-in-websocket": false
      }
    }
  },
  "produces": [
    "application/json"
  ],
  "schemes": [
    "https"
  ],
  "security": [
    {
      "apiKey": [],
      "apiToken": []
    }
  ],
  "securityDefinitions": {
    "apiKey": {
      "in": "header",
      "name": "X-API-KEY",
      "type": "apiKey"
    },
    "apiToken": {
      "in": "header",
      "name": "X-API-TOKEN",
      "type": "apiKey"
    }
  },
  "swagger": "2.0",
  "tags": [
    {
      "name": "actions"
    },
    {
      "name": "batching",
      "description": "These operations allow to execute batch requests for Things and Actions. Mostly used for importing large datasets."
    },
    {
      "name": "graphql"
    },
    {
      "name": "keys"
    },
    {
      "name": "meta"
    },
    {
      "name": "P2P"
    },
    {
      "name": "things"
    },
    {
      "name": "knowledge tools"
    },
    {
      "name": "schema",
      "description": "These operations enable manipulation of the schema in Weaviate schema."
    }
  ]
}<|MERGE_RESOLUTION|>--- conflicted
+++ resolved
@@ -906,11 +906,7 @@
     },
     "description": "Decentralised Knowledge Graph",
     "title": "Weaviate - Decentralised Knowledge Graph",
-<<<<<<< HEAD
-    "version": "0.10.0"
-=======
     "version": "0.10.6"
->>>>>>> 55aa4c67
   },
   "parameters": {
     "CommonMaxResultsParameterQuery": {
