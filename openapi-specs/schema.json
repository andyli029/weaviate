--- conflicted
+++ resolved
@@ -1610,11 +1610,7 @@
     },
     "description": "Cloud-native, modular vector search engine",
     "title": "Weaviate",
-<<<<<<< HEAD
     "version": "1.17.0-prealpha"
-=======
-    "version": "1.16.8"
->>>>>>> 45ee86e0
   },
   "parameters": {
     "CommonOffsetParameterQuery": {
