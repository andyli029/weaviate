--- conflicted
+++ resolved
@@ -24,7 +24,6 @@
 	"github.com/semi-technologies/weaviate/entities/additional"
 	"github.com/semi-technologies/weaviate/entities/filters"
 	"github.com/semi-technologies/weaviate/entities/models"
-	"github.com/semi-technologies/weaviate/entities/near"
 	"github.com/semi-technologies/weaviate/entities/search"
 	"github.com/semi-technologies/weaviate/entities/searchparams"
 	"github.com/semi-technologies/weaviate/usecases/traverser"
@@ -918,11 +917,7 @@
 		expectedParams := traverser.GetParams{
 			ClassName:  "SomeAction",
 			Properties: []search.SelectProperty{{Name: "intField", IsPrimitive: true}},
-<<<<<<< HEAD
-			NearVector: &near.NearVectorParams{
-=======
 			NearVector: &searchparams.NearVector{
->>>>>>> 65194256
 				Vector: []float32{0.123, 0.984},
 			},
 		}
@@ -943,11 +938,7 @@
 			ClassName:  "SomeThing",
 			Properties: []search.SelectProperty{{Name: "intField", IsPrimitive: true}},
 			Pagination: &filters.Pagination{Limit: filters.LimitFlagSearchByDist},
-<<<<<<< HEAD
-			NearVector: &near.NearVectorParams{
-=======
 			NearVector: &searchparams.NearVector{
->>>>>>> 65194256
 				Vector:    []float32{0.123, 0.984},
 				Certainty: 0.4,
 			},
@@ -1235,11 +1226,7 @@
 		expectedParams := traverser.GetParams{
 			ClassName:  "SomeAction",
 			Properties: []search.SelectProperty{{Name: "intField", IsPrimitive: true}},
-<<<<<<< HEAD
-			NearObject: &near.NearObjectParams{
-=======
 			NearObject: &searchparams.NearObject{
->>>>>>> 65194256
 				Beacon: "weaviate://localhost/some-uuid",
 			},
 		}
@@ -1261,11 +1248,7 @@
 			ClassName:  "SomeThing",
 			Properties: []search.SelectProperty{{Name: "intField", IsPrimitive: true}},
 			Pagination: &filters.Pagination{Limit: filters.LimitFlagSearchByDist},
-<<<<<<< HEAD
-			NearObject: &near.NearObjectParams{
-=======
 			NearObject: &searchparams.NearObject{
->>>>>>> 65194256
 				Beacon:    "weaviate://localhost/some-other-uuid",
 				Certainty: 0.7,
 			},
@@ -1285,11 +1268,7 @@
 		expectedParams := traverser.GetParams{
 			ClassName:  "SomeAction",
 			Properties: []search.SelectProperty{{Name: "intField", IsPrimitive: true}},
-<<<<<<< HEAD
-			NearObject: &near.NearObjectParams{
-=======
 			NearObject: &searchparams.NearObject{
->>>>>>> 65194256
 				ID: "some-uuid",
 			},
 		}
@@ -1311,9 +1290,6 @@
 			ClassName:  "SomeThing",
 			Pagination: &filters.Pagination{Limit: filters.LimitFlagSearchByDist},
 			Properties: []search.SelectProperty{{Name: "intField", IsPrimitive: true}},
-<<<<<<< HEAD
-			NearObject: &near.NearObjectParams{
-=======
 			NearObject: &searchparams.NearObject{
 				ID:        "some-other-uuid",
 				Certainty: 0.7,
@@ -1361,7 +1337,6 @@
 			Pagination: &filters.Pagination{Limit: filters.LimitFlagSearchByDist},
 			Properties: []search.SelectProperty{{Name: "intField", IsPrimitive: true}},
 			NearObject: &searchparams.NearObject{
->>>>>>> 65194256
 				ID:        "some-other-uuid",
 				Certainty: 0.7,
 			},
@@ -1417,11 +1392,7 @@
 		expectedParams := traverser.GetParams{
 			ClassName:  "SomeAction",
 			Properties: []search.SelectProperty{{Name: "intField", IsPrimitive: true}},
-<<<<<<< HEAD
-			NearObject: &near.NearObjectParams{
-=======
 			NearObject: &searchparams.NearObject{
->>>>>>> 65194256
 				Beacon: "weaviate://localhost/some-uuid",
 			},
 		}
@@ -1491,11 +1462,7 @@
 			ClassName:  "SomeThing",
 			Pagination: &filters.Pagination{Limit: filters.LimitFlagSearchByDist},
 			Properties: []search.SelectProperty{{Name: "intField", IsPrimitive: true}},
-<<<<<<< HEAD
-			NearObject: &near.NearObjectParams{
-=======
 			NearObject: &searchparams.NearObject{
->>>>>>> 65194256
 				ID:        "some-uuid",
 				Certainty: 0.7,
 			},
@@ -1521,11 +1488,7 @@
 		expectedParams := traverser.GetParams{
 			ClassName:  "SomeAction",
 			Properties: []search.SelectProperty{{Name: "intField", IsPrimitive: true}},
-<<<<<<< HEAD
-			NearVector: &near.NearVectorParams{
-=======
 			NearVector: &searchparams.NearVector{
->>>>>>> 65194256
 				Vector: []float32{0.123, 0.984},
 			},
 		}
@@ -1546,9 +1509,6 @@
 			ClassName:  "SomeThing",
 			Properties: []search.SelectProperty{{Name: "intField", IsPrimitive: true}},
 			Pagination: &filters.Pagination{Limit: filters.LimitFlagSearchByDist},
-<<<<<<< HEAD
-			NearVector: &near.NearVectorParams{
-=======
 			NearVector: &searchparams.NearVector{
 				Vector:    []float32{0.123, 0.984},
 				Certainty: 0.4,
@@ -1596,7 +1556,6 @@
 			Properties: []search.SelectProperty{{Name: "intField", IsPrimitive: true}},
 			Pagination: &filters.Pagination{Limit: filters.LimitFlagSearchByDist},
 			NearVector: &searchparams.NearVector{
->>>>>>> 65194256
 				Vector:    []float32{0.123, 0.984},
 				Certainty: 0.4,
 			},
