--- conflicted
+++ resolved
@@ -83,11 +83,7 @@
 	require.Nil(t, err)
 	logger, _ := test.NewNullLogger()
 	schemaGetter := &fakeSchemaGetter{schema: refSchema}
-<<<<<<< HEAD
-	repo := NewRepo(client, logger, schemaGetter, 3, 1, "0-1")
-=======
-	repo := NewRepo(client, logger, schemaGetter, 3, 100)
->>>>>>> f5106e92
+	repo := NewRepo(client, logger, schemaGetter, 3, 100, 1, "0-1")
 	waitForEsToBeReady(t, repo)
 	migrator := NewMigrator(repo)
 
@@ -281,11 +277,7 @@
 	require.Nil(t, err)
 	logger, _ := test.NewNullLogger()
 	schemaGetter := &fakeSchemaGetter{}
-<<<<<<< HEAD
-	repo := NewRepo(client, logger, schemaGetter, 3, 1, "0-1")
-=======
-	repo := NewRepo(client, logger, schemaGetter, 3, 100)
->>>>>>> f5106e92
+	repo := NewRepo(client, logger, schemaGetter, 3, 100, 1, "0-1")
 	waitForEsToBeReady(t, repo)
 	migrator := NewMigrator(repo)
 
