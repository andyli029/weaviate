stages:
  - name: build_tools
    if: branch = master
  - name: test
  - name: push
    if: branch = master
  - name: release
    if: tag IS present
  - name: deploy
    if: branch = master

services: docker
sudo: required

addons:
<<<<<<< HEAD
  hosts: db

=======
  hosts:
    - db
# after_success is only used for Dockerhub and should run last.
after_success:
  - WEAVIATE_VERSION=$(cat openapi-specs/schema.json| jq -r '.info.version')
  - |
    # only push to Dockerhub if master and not a PR
    if [ "$TRAVIS_PULL_REQUEST" = "false" ]; then
        # Login to dockerhub
        echo "$DOCKER_PASSWORD" | docker login -u "$DOCKER_USERNAME" --password-stdin
        # prepare release id's
        DOCKER_ID="creativesoftwarefdn/weaviate:"
        # releasing a prerelease
        if [ "$TRAVIS_BRANCH" = "master" ]; then
            TAG=$DOCKER_ID$WEAVIATE_VERSION-$(echo $TRAVIS_COMMIT | cut -c1-7)
            LATESTTAG="${DOCKER_ID}latest"
            DOCKERTARGET=janus # <=== using JanusGraph by default now
            echo "preparing pre-release: " $TAG " for target: " $DOCKERTARGET
            # execute the Docker build
            travis_wait 30 docker build -f "Dockerfile-prod" -t $TAG -t $LATESTTAG --target $DOCKERTARGET .
            # push the release
            travis_wait 30 docker push $TAG
            travis_wait 30 docker push $LATESTTAG
        # do a release
        elif [ -n "$TRAVIS_TAG" ]; then
            TAG=$DOCKER_ID$TRAVIS_TAG
            LATESTTAG="${DOCKER_ID}latest"
            DOCKERTARGET=janus # <=== using JanusGraph by default now
            echo "preparing release: " $TAG " for target: " $DOCKERTARGET
            # validate if the tag is equal to the Weaviate version
            if [ "$TRAVIS_TAG" = "$WEAVIATE_VERSION" ]; then
                # execute the Docker build
                travis_wait 30 docker build -f "Dockerfile-prod" -t $TAG -t $LATESTTAG --target $DOCKERTARGET .
                # push the release
                travis_wait 30 docker push $TAG
                travis_wait 30 docker push $LATESTTAG
            # something is wrong with the tags!
            else
                echo "The release tag ($TRAVIS_TAG) and Weaviate version ($WEAVIATE_VERSION) are not equal! Can't release."
                travis_terminate 1
            fi
        # nothing for Docker hub
        else
            echo "nothing for Dockerhub"
            travis_terminate 0
        fi
    fi
before_script: ~
>>>>>>> 72857bba
dist: xenial
go: "1.11.5"
env:
  matrix:
  # Force using modules.
  - GO111MODULE=on
  global:
  # location of the open-api specs
  - WEAVIATESCHEMAFILE=openapi-specs/schema.json
  # how to autobump semver style
  - SEMVERBUMPTYPE=patch
  - DOCKER_ID="creativesoftwarefdn/weaviate:"
  # secure values
  - secure: QH/qM6TuOZtNnNY8aKZPYB8uya3IYNVchvfyX28Tq5Kwwfj9CZX/m9Hac7lP1xOZyKdKMT4PAwVxUEhtQENJfymckQCFHVtoAU4vbVrUe8riAEBaWKNGM1rmPpU6gpdQ3oKDfBgSp5Sb4V+WhgCcN5u9xKC0ybURBVWUNhRyib8qEEe0w+CpJGaVdvtVFxDh2DuvJqZq+k416YIGY+83KhldQ/FKG0wRu9lGooOtcCIcSdJl+V8AaRByxsLa9JsSLoXsTHULdJfnP3g/tf4o36fA/4zbK+e8MLMGhfVmRQd5ow06E//H8Zct2OazTO8R+7f+01X5OcQAviXkyVTLcZ/xekoM/g+h9JWzF63uqAE1fq00hEs2tV4iT82xpyhevUTXGzs1460u+ESbHQJK0SjbpAQTRllKDrACgYQDKjE32EhT2TkEE5u+DZ/u19FHPsA6txjqFh0SXHKtpSk2hVdnpg7AawSY/QUc+sGp3enc6HAT/87cKaH9gSCxgI/KzUaXfEEfLp9hScckNpy9roaSvLmotGLxdpBnFpdmWaG56M/ohxTPhu5/FjIygIu+q2rDl2DwkPzeyFbsMjTAX++zBmpxW/D1GqVr+z5BxoTBJaJKO1K4vSay2q8GFdQeJXv3hIGFjt6qRhMWY83N9DZy4dOGTdE12nrQYA6oHqM=
  - secure: BOTUCkJrvKXMnCAfZN6x+gKgCI+TGnUEy5H0DxJ+NrxWsFwFXUiPAGR5kRMnRnh1uQ72xURwid/3lMd0ARaX7ZiG2ThoaEceHF0BVDRcD5sXBYtFOJP7OTHkbklxy/RyUny/GTmgfZDF4bKJGSDrUNbXlE8yeDF4kDWlThDuEaAYAefTmnFTaSJNYqyDyJaWfD04dgZ/6tNINHvTZjGBtIt0WnBp+LC9D0YGNuqSfHhkxmsVcPI+6lWynnWG2yU0L1Euw+OgqFV6qv8K3UHftnEoClVRmcKUry+FR0wW6Ah7WLxnH3Bkqwg4kqbxi8NdGdxM2TtRwkEn4vt1sxH02uaLZasdbRsRIcuOJ9Zq42c61GB9o3riNp7gTtA7nqjqHGDJVyYkDaNMKK+91FHefagtgdU/htrLPX5CemPH21AmIU51OfVTd2mAEan343a62gk3zVOKv6gHgfqtoxMWWquQUqXHyMdyPQ5EJFLsnTSpdSV0SkSZO9Um+sQ+BRC3t7D5QaP3NLN2X4nEOqAOdfI4JzwZX7sREUugI87zbrRAAXi+KoO+mfmcywL7hegKquctxv2TBt3U+pmT1ieZacArjnK4iTKK7NXPIUXXu9Fy3pnO3DSwtWu/RhA96UmuJZyca1eI1bo0zwPGt4bfLJGFd25/O1ttM54Z7MvBvG8=
  - secure: n4CXkJJlfkzXxBUW8lPd6nCxkRwt4+Z9q9c094OX6oJDnhBdItXqxTizFE1ClH+nG7v/KunBVK0DVbPuH19JQJ/OrcsNGJ2NBFHCW5gmAwexD7D1Zn9JFQolD711l7YufqPeC9275X8UMK/sbZK6KN8bmrAi8iBhE9U8vi9scsHZLUfe1G0YxUgjcPX8fgM8YMyJf6Y0wef0j7GyU2CK6qNtJ5QdNn7z3YzWTsQPGsy4CNCitATT69XqQhGM5rwsx08cTAxmRqHqo/j2bC4Ksy/bK+phLYqtuAT+rch1zNrEM2tAxLj/hFLQTb7Dzg1xEThhwkVmGpLQOG50HBMDW39jgirJlAfRK0LmHcu3VD/esPL6neyBUfNv/DxLNLP7K1dNGoe7wHG9hjSzzm3YmIb31J/v79hxoPGLYlLYtiF4oZOatWs2V9HD/WY2zus5y8wYMijSn7DCuUUM29pL/4nhhJipHIqD51VnzTkyVQeBCdAogskjKV6h06/SSxXJIydNeKJ/D+FUa2u8QvNRaNLqoi9f0LttqUXg5CVXB4yWQ/VLvf4Wqa2xbTXDiobv4RQ93urUMIKETvCADpqW3lSBPusOqYbp1oFal5zS6LYa6mWfHPQd4LIsvXi2+RqUa8D2EFb/jOh6ZsYwktt8fASjfKKrLnoJ309LRZwrrMU=
  - secure: md03rNDjZY1aJ0cYa9LeOVV4FA20p6UVNRmxB4PAKeY2Towb42FgpamaUckuS8g9xGC3mTlRJbNceGQzGvtbSfsgTPJx+oIEdkG6TSmVeWbzhNDd3m8FX/GfwmXX2NA0sVZi4Mr0aOvnhnhZrCQ5WInQR+DV1NdZbgo1UqXE0rXLpid8FuKuZ3wXFQa+ArnbqyNb0pBb8MtQSoj1x1kl9/zcdGINJVV0H+d8KPv4SpoB067em/XJIp8vZkb9Sf18N3B7IRLh84+t0Cg3OgZAqALEEe2GBO8vcQN9kRzN2dAvA5q+YdbTa8gS6nGIm2trGXXvWQ/WMVK7fkcVHGK9agFQCdV0Y6CtnThfKQcCSmcgTaj2NbYiJDZiUHXZWr8w2qTC7IvqOqkD87IczJZ2nPVMH1icqPNtaOLj+6FhUfZ0Md/whbb8r7O+vKp8sRwOVVk1y4O21ynAX8w3caWR1ruBF1agoUUWEHT3Wuz7klXL5ZPprHYTqtGbJmMNyT73OpTTqKavf1PAUMTX75YgHU1QOKYgTL5aaRxbYru+JuhWj4ML1H3m+75WOV0KIHiMjee2QAAgFPYWmxmFP3c1Q1fdydeHzCAr8K7Powqnj7j+SfDPxg3V1nc88ZDmHJgsTtGpENDdWVcuKfYWBQq5nqe0mzNix1yaOeLKxIrbRkg=
  - secure: ai7VYZ3hGQnSuo1cHvmq5ilmSdyXxF16ChUHzz3Rgr2JGanYP9s2qjXcsilz9kQDXWERglSF1BJ46tGsnGeIyInC9aw35cTNnnBkBlem1GwuEMW2NZXm1Jaa6ci6p0saMsLFF84s+IuABHajHLkEUhdcE5J+9SPZcJLi5OTJQEf12iGV34W55cgUHaJ2+pz1alfGrw+lnzfYUtJ2pjNBNWfPzldNuDpog2D1MR2H1S15r02dArN8e8MY6nooXqXoay46W0Vtsu7l05yKdd4sul1BqQRh8OYoFslT9C8wnzgPIClHhEPXz0YmU9g1K3BemGMaqFnM8LUGi5x1S4UTPHUCA78SF/elv+KSdSEKFzQpqsHGk/6u1KmVYhoMKZWYIu81zi6penXIHVXcBQtdgxUpRdsn0hvLtHCuZlEMggQ6OjvCsQNjTFF+doAeKxAv4u61mNPfG4U0OBiz5kZUcI37qmQcrhDby3Rq3Egx7/QNQQEiYZRfBva71/s2n2Dz49mP4VwbsctaFZJMp7mVyYmxO2TcYIeUkoPQHR6Yf71QZlY3TTs3PCckNBbiniSmF/ez2Ny0YRRdybNeC15g/NI3KjRl9IYWQTM7pe1GipEG4MeD1UdN0eTZJRXhPhXAG3cy2wZDI9vQiXXoOfRk28fLV+oRy8bjBR6j9JEc0iw=
language: go

jobs:
  include:
    - stage: build_tools
      script:
        - sudo apt-get -qq -y update
        - sudo apt-get -qq -y install jq coreutils python3
        - |
          # build the build tools
          ./tools/gen-code-from-swagger.sh || travis_terminate 1
          # check if anything is different
          CHANGED=$(git status -s | wc -l)
          echo "CHANGED is '$CHANGED'"
          # push back to Git if changed
          if [ "$CHANGED" -gt 0 ]; then
            echo "There are changes, we need to do something"
            git config credential.helper "store --file=.git/credentials"
            echo "https://${GH_TOKEN}:@github.com" > .git/credentials
            git add -A
            git commit -m "🤖 bleep bloop => auto updated Weaviate"
            git push origin HEAD:${TRAVIS_PULL_REQUEST_BRANCH:-$TRAVIS_BRANCH}
            # exit 0 will trigger a new build
            travis_terminate 0
          fi
    - stage: test
      script:
        # Verify that the code is properly formatted.
        - if [[ -n "$(gofmt -l .)" ]]; then echo "The following files were not formatted properly!"; gofmt -l .; exit 1; fi
        # Verify dev setup is not broken
        #- ./tools/test/import_journey.sh || travis_terminate 1
        # Run all tests
        # - ./cc-test-reporter before-build
        - ./test/acceptance/run.sh || travis_terminate 1
        # - ./cc-test-reporter after-build
    - stage: push
      script:
        - WEAVIATE_VERSION=$(cat openapi-specs/schema.json| jq -r '.info.version')
        - |
          # Login to dockerhub
          echo "$DOCKER_PASSWORD" | docker login -u "$DOCKER_USERNAME" --password-stdin
          # releasing a prerelease
          TAG=$DOCKER_ID$WEAVIATE_VERSION-$(echo $TRAVIS_COMMIT | cut -c1-7)
          DOCKERTARGET=janus # <=== using JanusGraph by default now
          echo "preparing pre-release: " $TAG " for target: " $DOCKERTARGET
          # execute the Docker build
          travis_wait 30 docker build -f "Dockerfile-prod" -t $TAG --target $DOCKERTARGET .
          # push the release
          travis_wait 30 docker push $TAG
          travis_wait 30 docker push $DOCKER_ID:latest
    - stage: release
      script:
        - WEAVIATE_VERSION=$(cat openapi-specs/schema.json| jq -r '.info.version')
        - |
          TAG=$DOCKER_ID$TRAVIS_TAG
          DOCKERTARGET=janus # <=== using JanusGraph by default now
          echo "preparing release: " $TAG " for target: " $DOCKERTARGET
          # validate if the tag is equal to the Weaviate version
          if [ "$TRAVIS_TAG" = "$WEAVIATE_VERSION" ]; then
              # execute the Docker build
              travis_wait 30 docker build -f "Dockerfile-prod" -t $TAG -t ${DOCKER_ID}latest --target $DOCKERTARGET .
              # push the release
              travis_wait 30 docker push $TAG
              travis_wait 30 docker push ${DOCKER_ID}latest
          # something is wrong with the tags!
          else
              echo "The release tag ($TRAVIS_TAG) and Weaviate version ($WEAVIATE_VERSION) are not equal! Can't release."
              travis_terminate 1
          fi
    - stage: deploy
      script: 
        - WEAVIATE_VERSION=$(cat openapi-specs/schema.json| jq -r '.info.version')
        - TAG=$DOCKER_ID$WEAVIATE_VERSION-$(echo $TRAVIS_COMMIT | cut -c1-7)
        - echo "Deploying weavite version ${TAG} to staging via Helm chart"
        # - helm upgrade weaviate --set image.tag=$TAG
install:  
  # - curl -L https://codeclimate.com/downloads/test-reporter/test-reporter-latest-linux-amd64 > ./cc-test-reporter
  # - chmod +x ./cc-test-reporter
  - wget https://raw.githubusercontent.com/creativesoftwarefdn/semver-tool/master/src/semver
  - chmod +x semver<|MERGE_RESOLUTION|>--- conflicted
+++ resolved
@@ -13,59 +13,8 @@
 sudo: required
 
 addons:
-<<<<<<< HEAD
   hosts: db
 
-=======
-  hosts:
-    - db
-# after_success is only used for Dockerhub and should run last.
-after_success:
-  - WEAVIATE_VERSION=$(cat openapi-specs/schema.json| jq -r '.info.version')
-  - |
-    # only push to Dockerhub if master and not a PR
-    if [ "$TRAVIS_PULL_REQUEST" = "false" ]; then
-        # Login to dockerhub
-        echo "$DOCKER_PASSWORD" | docker login -u "$DOCKER_USERNAME" --password-stdin
-        # prepare release id's
-        DOCKER_ID="creativesoftwarefdn/weaviate:"
-        # releasing a prerelease
-        if [ "$TRAVIS_BRANCH" = "master" ]; then
-            TAG=$DOCKER_ID$WEAVIATE_VERSION-$(echo $TRAVIS_COMMIT | cut -c1-7)
-            LATESTTAG="${DOCKER_ID}latest"
-            DOCKERTARGET=janus # <=== using JanusGraph by default now
-            echo "preparing pre-release: " $TAG " for target: " $DOCKERTARGET
-            # execute the Docker build
-            travis_wait 30 docker build -f "Dockerfile-prod" -t $TAG -t $LATESTTAG --target $DOCKERTARGET .
-            # push the release
-            travis_wait 30 docker push $TAG
-            travis_wait 30 docker push $LATESTTAG
-        # do a release
-        elif [ -n "$TRAVIS_TAG" ]; then
-            TAG=$DOCKER_ID$TRAVIS_TAG
-            LATESTTAG="${DOCKER_ID}latest"
-            DOCKERTARGET=janus # <=== using JanusGraph by default now
-            echo "preparing release: " $TAG " for target: " $DOCKERTARGET
-            # validate if the tag is equal to the Weaviate version
-            if [ "$TRAVIS_TAG" = "$WEAVIATE_VERSION" ]; then
-                # execute the Docker build
-                travis_wait 30 docker build -f "Dockerfile-prod" -t $TAG -t $LATESTTAG --target $DOCKERTARGET .
-                # push the release
-                travis_wait 30 docker push $TAG
-                travis_wait 30 docker push $LATESTTAG
-            # something is wrong with the tags!
-            else
-                echo "The release tag ($TRAVIS_TAG) and Weaviate version ($WEAVIATE_VERSION) are not equal! Can't release."
-                travis_terminate 1
-            fi
-        # nothing for Docker hub
-        else
-            echo "nothing for Dockerhub"
-            travis_terminate 0
-        fi
-    fi
-before_script: ~
->>>>>>> 72857bba
 dist: xenial
 go: "1.11.5"
 env:
@@ -127,27 +76,29 @@
           echo "$DOCKER_PASSWORD" | docker login -u "$DOCKER_USERNAME" --password-stdin
           # releasing a prerelease
           TAG=$DOCKER_ID$WEAVIATE_VERSION-$(echo $TRAVIS_COMMIT | cut -c1-7)
+          LATESTTAG="${DOCKER_ID}latest"
           DOCKERTARGET=janus # <=== using JanusGraph by default now
           echo "preparing pre-release: " $TAG " for target: " $DOCKERTARGET
           # execute the Docker build
-          travis_wait 30 docker build -f "Dockerfile-prod" -t $TAG --target $DOCKERTARGET .
+          travis_wait 30 docker build -f "Dockerfile-prod" -t $TAG -t $LATESTTAG --target $DOCKERTARGET .
           # push the release
           travis_wait 30 docker push $TAG
-          travis_wait 30 docker push $DOCKER_ID:latest
+          travis_wait 30 docker push $LATESTTAG
     - stage: release
       script:
         - WEAVIATE_VERSION=$(cat openapi-specs/schema.json| jq -r '.info.version')
         - |
           TAG=$DOCKER_ID$TRAVIS_TAG
+          LATESTTAG="${DOCKER_ID}latest"
           DOCKERTARGET=janus # <=== using JanusGraph by default now
           echo "preparing release: " $TAG " for target: " $DOCKERTARGET
           # validate if the tag is equal to the Weaviate version
           if [ "$TRAVIS_TAG" = "$WEAVIATE_VERSION" ]; then
               # execute the Docker build
-              travis_wait 30 docker build -f "Dockerfile-prod" -t $TAG -t ${DOCKER_ID}latest --target $DOCKERTARGET .
+              travis_wait 30 docker build -f "Dockerfile-prod" -t $TAG -t $LATESTTAG --target $DOCKERTARGET .
               # push the release
               travis_wait 30 docker push $TAG
-              travis_wait 30 docker push ${DOCKER_ID}latest
+              travis_wait 30 docker push $LATESTTAG
           # something is wrong with the tags!
           else
               echo "The release tag ($TRAVIS_TAG) and Weaviate version ($WEAVIATE_VERSION) are not equal! Can't release."
