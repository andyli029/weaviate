//                           _       _
// __      _____  __ ___   ___  __ _| |_ ___
// \ \ /\ / / _ \/ _` \ \ / / |/ _` | __/ _ \
//  \ V  V /  __/ (_| |\ V /| | (_| | ||  __/
//   \_/\_/ \___|\__,_| \_/ |_|\__,_|\__\___|
//
//  Copyright © 2016 - 2022 SeMI Technologies B.V. All rights reserved.
//
//  CONTACT: hello@semi.technology
//

package traverser

import (
	"context"
	"testing"

	"github.com/go-openapi/strfmt"
	"github.com/semi-technologies/weaviate/entities/near"
	"github.com/semi-technologies/weaviate/entities/search"
	"github.com/semi-technologies/weaviate/entities/searchparams"
	"github.com/semi-technologies/weaviate/usecases/config"
	"github.com/sirupsen/logrus/hooks/test"
	"github.com/stretchr/testify/assert"
	"github.com/stretchr/testify/require"
)

func Test_ExploreConcepts(t *testing.T) {
	t.Run("without any near searchers", func(t *testing.T) {
		authorizer := &fakeAuthorizer{}
		locks := &fakeLocks{}
		logger, _ := test.NewNullLogger()
		vectorSearcher := &fakeVectorSearcher{}
		log, _ := test.NewNullLogger()
		explorer := NewExplorer(vectorSearcher, newFakeDistancer(), log, getFakeModulesProvider())
		schemaGetter := &fakeSchemaGetter{}
		traverser := NewTraverser(&config.WeaviateConfig{}, locks, logger, authorizer,
			vectorSearcher, explorer, schemaGetter, getFakeModulesProvider())
		params := near.ExploreParams{}

		_, err := traverser.Explore(context.Background(), nil, params)
		assert.Contains(t, err.Error(), "received no search params")
	})

	t.Run("with two searchers set at the same time", func(t *testing.T) {
		authorizer := &fakeAuthorizer{}
		locks := &fakeLocks{}
		logger, _ := test.NewNullLogger()
		vectorSearcher := &fakeVectorSearcher{}
		log, _ := test.NewNullLogger()
		explorer := NewExplorer(vectorSearcher, newFakeDistancer(), log, getFakeModulesProvider())
		schemaGetter := &fakeSchemaGetter{}
		traverser := NewTraverser(&config.WeaviateConfig{}, locks, logger, authorizer,
<<<<<<< HEAD
			vectorSearcher, explorer, schemaGetter, getFakeModulesProvider())
		params := near.ExploreParams{
			NearVector: &near.NearVectorParams{},
=======
			vectorSearcher, explorer, schemaGetter)
		params := ExploreParams{
			NearVector: &searchparams.NearVector{},
>>>>>>> 65194256
			ModuleParams: map[string]interface{}{
				"nearCustomText": nil,
			},
		}

		_, err := traverser.Explore(context.Background(), nil, params)
		assert.Contains(t, err.Error(), "parameters which are conflicting")
	})
	t.Run("nearCustomText with no movements set", func(t *testing.T) {
		authorizer := &fakeAuthorizer{}
		locks := &fakeLocks{}
		logger, _ := test.NewNullLogger()
		vectorSearcher := &fakeVectorSearcher{}
		log, _ := test.NewNullLogger()
		explorer := NewExplorer(vectorSearcher, newFakeDistancer(), log, getFakeModulesProvider())
		schemaGetter := &fakeSchemaGetter{}
		traverser := NewTraverser(&config.WeaviateConfig{}, locks, logger, authorizer,
			vectorSearcher, explorer, schemaGetter, getFakeModulesProvider())
		params := near.ExploreParams{
			ModuleParams: map[string]interface{}{
				"nearCustomText": extractNearCustomTextParam(map[string]interface{}{
					"concepts": []interface{}{"a search term", "another"},
				}),
			},
		}
		vectorSearcher.results = []search.Result{
			{
				ClassName: "BestClass",
				ID:        "123-456-789",
			},
			{
				ClassName: "AnAction",
				ID:        "987-654-321",
			},
		}

		res, err := traverser.Explore(context.Background(), nil, params)
		require.Nil(t, err)
		assert.Equal(t, []search.Result{
			{
				ClassName: "BestClass",
				ID:        "123-456-789",
				Beacon:    "weaviate://localhost/123-456-789",
				Certainty: 0.5,
			},
			{
				ClassName: "AnAction",
				ID:        "987-654-321",
				Beacon:    "weaviate://localhost/987-654-321",
				Certainty: 0.5,
			},
		}, res)

		assert.Equal(t, []float32{1, 2, 3}, vectorSearcher.calledWithVector)
		assert.Equal(t, 20, vectorSearcher.calledWithLimit,
			"uses the default limit if not explicitly set")
	})

	t.Run("nearCustomText without optional params", func(t *testing.T) {
		authorizer := &fakeAuthorizer{}
		locks := &fakeLocks{}
		logger, _ := test.NewNullLogger()
		vectorSearcher := &fakeVectorSearcher{}
		log, _ := test.NewNullLogger()
		explorer := NewExplorer(vectorSearcher, newFakeDistancer(), log, getFakeModulesProvider())
		schemaGetter := &fakeSchemaGetter{}
		traverser := NewTraverser(&config.WeaviateConfig{}, locks, logger, authorizer,
<<<<<<< HEAD
			vectorSearcher, explorer, schemaGetter, getFakeModulesProvider())
		params := near.ExploreParams{
			NearVector: &near.NearVectorParams{
=======
			vectorSearcher, explorer, schemaGetter)
		params := ExploreParams{
			NearVector: &searchparams.NearVector{
>>>>>>> 65194256
				Vector: []float32{7.8, 9},
			},
		}
		vectorSearcher.results = []search.Result{
			{
				ClassName: "BestClass",
				ID:        "123-456-789",
			},
			{
				ClassName: "AnAction",
				ID:        "987-654-321",
			},
		}

		res, err := traverser.Explore(context.Background(), nil, params)
		require.Nil(t, err)
		assert.Equal(t, []search.Result{
			{
				ClassName: "BestClass",
				ID:        "123-456-789",
				Beacon:    "weaviate://localhost/123-456-789",
				Certainty: 0.5,
			},
			{
				ClassName: "AnAction",
				ID:        "987-654-321",
				Beacon:    "weaviate://localhost/987-654-321",
				Certainty: 0.5,
			},
		}, res)

		assert.Equal(t, []float32{7.8, 9}, vectorSearcher.calledWithVector)
		assert.Equal(t, 20, vectorSearcher.calledWithLimit,
			"uses the default limit if not explicitly set")
	})

	t.Run("nearObject with id param", func(t *testing.T) {
		authorizer := &fakeAuthorizer{}
		locks := &fakeLocks{}
		logger, _ := test.NewNullLogger()
		vectorSearcher := &fakeVectorSearcher{}
		log, _ := test.NewNullLogger()
		explorer := NewExplorer(vectorSearcher, newFakeDistancer(), log, getFakeModulesProvider())
		schemaGetter := &fakeSchemaGetter{}
		traverser := NewTraverser(&config.WeaviateConfig{}, locks, logger, authorizer,
<<<<<<< HEAD
			vectorSearcher, explorer, schemaGetter, getFakeModulesProvider())
		params := near.ExploreParams{
			NearObject: &near.NearObjectParams{
=======
			vectorSearcher, explorer, schemaGetter)
		params := ExploreParams{
			NearObject: &searchparams.NearObject{
>>>>>>> 65194256
				ID: "bd3d1560-3f0e-4b39-9d62-38b4a3c4f23a",
			},
		}
		searchRes := search.Result{
			ClassName: "BestClass",
			ID:        "bd3d1560-3f0e-4b39-9d62-38b4a3c4f23a",
		}
		vectorSearcher.
			On("ObjectByID", strfmt.UUID("bd3d1560-3f0e-4b39-9d62-38b4a3c4f23a")).
			Return(&searchRes, nil)
		vectorSearcher.results = []search.Result{
			{
				ClassName: "BestClass",
				ID:        "bd3d1560-3f0e-4b39-9d62-38b4a3c4f23a",
			},
			{
				ClassName: "AnAction",
				ID:        "bd3d1560-3f0e-4b39-9d62-38b4a3c4f23b",
			},
		}

		res, err := traverser.Explore(context.Background(), nil, params)
		require.Nil(t, err)
		assert.Equal(t, []search.Result{
			{
				ClassName: "BestClass",
				ID:        "bd3d1560-3f0e-4b39-9d62-38b4a3c4f23a",
				Beacon:    "weaviate://localhost/bd3d1560-3f0e-4b39-9d62-38b4a3c4f23a",
				Certainty: 0.5,
			},
			{
				ClassName: "AnAction",
				ID:        "bd3d1560-3f0e-4b39-9d62-38b4a3c4f23b",
				Beacon:    "weaviate://localhost/bd3d1560-3f0e-4b39-9d62-38b4a3c4f23b",
				Certainty: 0.5,
			},
		}, res)

		assert.Equal(t, 20, vectorSearcher.calledWithLimit,
			"uses the default limit if not explicitly set")
	})

	t.Run("nearObject with beacon param", func(t *testing.T) {
		authorizer := &fakeAuthorizer{}
		locks := &fakeLocks{}
		logger, _ := test.NewNullLogger()
		vectorSearcher := &fakeVectorSearcher{}
		log, _ := test.NewNullLogger()
		explorer := NewExplorer(vectorSearcher, newFakeDistancer(), log, getFakeModulesProvider())
		schemaGetter := &fakeSchemaGetter{}
		traverser := NewTraverser(&config.WeaviateConfig{}, locks, logger, authorizer,
<<<<<<< HEAD
			vectorSearcher, explorer, schemaGetter, getFakeModulesProvider())
		params := near.ExploreParams{
			NearObject: &near.NearObjectParams{
=======
			vectorSearcher, explorer, schemaGetter)
		params := ExploreParams{
			NearObject: &searchparams.NearObject{
>>>>>>> 65194256
				Beacon: "weaviate://localhost/bd3d1560-3f0e-4b39-9d62-38b4a3c4f23a",
			},
		}
		searchRes := search.Result{
			ClassName: "BestClass",
			ID:        "bd3d1560-3f0e-4b39-9d62-38b4a3c4f23a",
		}
		vectorSearcher.
			On("ObjectByID", strfmt.UUID("bd3d1560-3f0e-4b39-9d62-38b4a3c4f23a")).
			Return(&searchRes, nil)
		vectorSearcher.results = []search.Result{
			{
				ClassName: "BestClass",
				ID:        "bd3d1560-3f0e-4b39-9d62-38b4a3c4f23a",
			},
			{
				ClassName: "AnAction",
				ID:        "bd3d1560-3f0e-4b39-9d62-38b4a3c4f23b",
			},
		}

		res, err := traverser.Explore(context.Background(), nil, params)
		require.Nil(t, err)
		assert.Equal(t, []search.Result{
			{
				ClassName: "BestClass",
				ID:        "bd3d1560-3f0e-4b39-9d62-38b4a3c4f23a",
				Beacon:    "weaviate://localhost/bd3d1560-3f0e-4b39-9d62-38b4a3c4f23a",
				Certainty: 0.5,
			},
			{
				ClassName: "AnAction",
				ID:        "bd3d1560-3f0e-4b39-9d62-38b4a3c4f23b",
				Beacon:    "weaviate://localhost/bd3d1560-3f0e-4b39-9d62-38b4a3c4f23b",
				Certainty: 0.5,
			},
		}, res)

		assert.Equal(t, 20, vectorSearcher.calledWithLimit,
			"uses the default limit if not explicitly set")
	})

	t.Run("nearCustomText with limit and certainty set", func(t *testing.T) {
		authorizer := &fakeAuthorizer{}
		locks := &fakeLocks{}
		logger, _ := test.NewNullLogger()
		vectorSearcher := &fakeVectorSearcher{}
		log, _ := test.NewNullLogger()
		explorer := NewExplorer(vectorSearcher, newFakeDistancer(), log, getFakeModulesProvider())
		schemaGetter := &fakeSchemaGetter{}
		traverser := NewTraverser(&config.WeaviateConfig{}, locks, logger, authorizer,
			vectorSearcher, explorer, schemaGetter, getFakeModulesProvider())
		params := near.ExploreParams{
			Limit: 100,
<<<<<<< HEAD
			NearVector: &near.NearVectorParams{
=======
			NearVector: &searchparams.NearVector{
>>>>>>> 65194256
				Vector:    []float32{7.8, 9},
				Certainty: 0.8,
			},
		}
		vectorSearcher.results = []search.Result{
			{
				ClassName: "BestClass",
				ID:        "123-456-789",
			},
			{
				ClassName: "AnAction",
				ID:        "987-654-321",
			},
		}

		res, err := traverser.Explore(context.Background(), nil, params)
		require.Nil(t, err)
		assert.Equal(t, []search.Result{}, res) // certainty not matched

		assert.Equal(t, []float32{7.8, 9}, vectorSearcher.calledWithVector)
		assert.Equal(t, 100, vectorSearcher.calledWithLimit,
			"uses the default limit if not explicitly set")
	})

	t.Run("nearCustomText with minimum certainty set to 0.6", func(t *testing.T) {
		authorizer := &fakeAuthorizer{}
		locks := &fakeLocks{}
		logger, _ := test.NewNullLogger()
		vectorSearcher := &fakeVectorSearcher{}
		log, _ := test.NewNullLogger()
		explorer := NewExplorer(vectorSearcher, newFakeDistancer(), log, getFakeModulesProvider())
		schemaGetter := &fakeSchemaGetter{}
		traverser := NewTraverser(&config.WeaviateConfig{}, locks, logger, authorizer,
			vectorSearcher, explorer, schemaGetter, getFakeModulesProvider())
		params := near.ExploreParams{
			ModuleParams: map[string]interface{}{
				"nearCustomText": extractNearCustomTextParam(map[string]interface{}{
					"concepts":  []interface{}{"a search term", "another"},
					"certainty": float64(0.6),
				}),
			},
		}
		vectorSearcher.results = []search.Result{
			{
				ClassName: "BestClass",
				ID:        "123-456-789",
			},
			{
				ClassName: "AnAction",
				ID:        "987-654-321",
			},
		}

		res, err := traverser.Explore(context.Background(), nil, params)
		require.Nil(t, err)
		assert.Equal(t, []search.Result{}, res, "empty result because certainty is not met")
		assert.Equal(t, []float32{1, 2, 3}, vectorSearcher.calledWithVector)
		assert.Equal(t, 20, vectorSearcher.calledWithLimit,
			"uses the default limit if not explicitly set")
	})

	t.Run("near text with movements set", func(t *testing.T) {
		authorizer := &fakeAuthorizer{}
		locks := &fakeLocks{}
		logger, _ := test.NewNullLogger()
		vectorSearcher := &fakeVectorSearcher{}
		log, _ := test.NewNullLogger()
		explorer := NewExplorer(vectorSearcher, newFakeDistancer(), log, getFakeModulesProvider())
		schemaGetter := &fakeSchemaGetter{}
		traverser := NewTraverser(&config.WeaviateConfig{}, locks, logger, authorizer,
			vectorSearcher, explorer, schemaGetter, getFakeModulesProvider())
		params := near.ExploreParams{
			Limit: 100,
			ModuleParams: map[string]interface{}{
				"nearCustomText": extractNearCustomTextParam(map[string]interface{}{
					"concepts": []interface{}{"a search term", "another"},
					"moveTo": map[string]interface{}{
						"concepts": []interface{}{"foo"},
						"force":    float64(0.7),
					},
					"moveAwayFrom": map[string]interface{}{
						"concepts": []interface{}{"bar"},
						"force":    float64(0.7),
					},
				}),
			},
		}
		vectorSearcher.results = []search.Result{
			{
				ClassName: "BestClass",
				ID:        "123-456-789",
			},
			{
				ClassName: "AnAction",
				ID:        "987-654-321",
			},
		}

		res, err := traverser.Explore(context.Background(), nil, params)
		require.Nil(t, err)
		assert.Equal(t, []search.Result{
			{
				ClassName: "BestClass",
				ID:        "123-456-789",
				Beacon:    "weaviate://localhost/123-456-789",
				Certainty: 0.5,
			},
			{
				ClassName: "AnAction",
				ID:        "987-654-321",
				Beacon:    "weaviate://localhost/987-654-321",
				Certainty: 0.5,
			},
		}, res)

		// see dummy implemenation of MoveTo and MoveAway for why the vector should
		// be the way it is
		assert.Equal(t, []float32{1.5, 2.5, 3.5}, vectorSearcher.calledWithVector)
		assert.Equal(t, 100, vectorSearcher.calledWithLimit,
			"limit explicitly set")
	})

	t.Run("near text with movements and objects set", func(t *testing.T) {
		authorizer := &fakeAuthorizer{}
		locks := &fakeLocks{}
		logger, _ := test.NewNullLogger()
		vectorSearcher := &fakeVectorSearcher{}
		log, _ := test.NewNullLogger()
		explorer := NewExplorer(vectorSearcher, newFakeDistancer(), log, getFakeModulesProvider())
		schemaGetter := &fakeSchemaGetter{}
		traverser := NewTraverser(&config.WeaviateConfig{}, locks, logger, authorizer,
			vectorSearcher, explorer, schemaGetter, getFakeModulesProvider())

		params := near.ExploreParams{
			Limit: 100,
			ModuleParams: map[string]interface{}{
				"nearCustomText": extractNearCustomTextParam(map[string]interface{}{
					"concepts": []interface{}{"a search term", "another"},
					"moveTo": map[string]interface{}{
						"concepts": []interface{}{"foo"},
						"force":    float64(0.7),
						"objects": []interface{}{
							map[string]interface{}{
								"id": "e9c12c22-766f-4bde-b140-d4cf8fd6e041",
							},
						},
					},
					"moveAwayFrom": map[string]interface{}{
						"concepts": []interface{}{"bar"},
						"force":    float64(0.7),
						"objects": []interface{}{
							map[string]interface{}{
								"id": "e9c12c22-766f-4bde-b140-d4cf8fd6e042",
							},
							map[string]interface{}{
								"beacon": "weaviate://localhost/e9c12c22-766f-4bde-b140-d4cf8fd6e043",
							},
							map[string]interface{}{
								"beacon": "weaviate://localhost/e9c12c22-766f-4bde-b140-d4cf8fd6e044",
							},
						},
					},
				}),
			},
		}
		vectorSearcher.results = []search.Result{
			{
				ClassName: "BestClass",
				ID:        "123-456-789",
			},
			{
				ClassName: "AnAction",
				ID:        "987-654-321",
			},
		}
		searchRes1 := search.Result{
			ClassName: "BestClass",
			ID:        "e9c12c22-766f-4bde-b140-d4cf8fd6e041",
		}
		searchRes2 := search.Result{
			ClassName: "BestClass",
			ID:        "e9c12c22-766f-4bde-b140-d4cf8fd6e042",
		}
		searchRes3 := search.Result{
			ClassName: "BestClass",
			ID:        "e9c12c22-766f-4bde-b140-d4cf8fd6e043",
		}
		searchRes4 := search.Result{
			ClassName: "BestClass",
			ID:        "e9c12c22-766f-4bde-b140-d4cf8fd6e044",
		}

		vectorSearcher.
			On("ObjectByID", strfmt.UUID("e9c12c22-766f-4bde-b140-d4cf8fd6e041")).
			Return(&searchRes1, nil)
		vectorSearcher.
			On("ObjectByID", strfmt.UUID("e9c12c22-766f-4bde-b140-d4cf8fd6e042")).
			Return(&searchRes2, nil)
		vectorSearcher.
			On("ObjectByID", strfmt.UUID("e9c12c22-766f-4bde-b140-d4cf8fd6e043")).
			Return(&searchRes3, nil)
		vectorSearcher.
			On("ObjectByID", strfmt.UUID("e9c12c22-766f-4bde-b140-d4cf8fd6e044")).
			Return(&searchRes4, nil)

		res, err := traverser.Explore(context.Background(), nil, params)
		require.Nil(t, err)
		assert.Equal(t, []search.Result{
			{
				ClassName: "BestClass",
				ID:        "123-456-789",
				Beacon:    "weaviate://localhost/123-456-789",
				Certainty: 0.5,
			},
			{
				ClassName: "AnAction",
				ID:        "987-654-321",
				Beacon:    "weaviate://localhost/987-654-321",
				Certainty: 0.5,
			},
		}, res)

		// see dummy implemenation of MoveTo and MoveAway for why the vector should
		// be the way it is
		assert.Equal(t, []float32{1.5, 2.5, 3.5}, vectorSearcher.calledWithVector)
		assert.Equal(t, 100, vectorSearcher.calledWithLimit,
			"limit explicitly set")
	})
}<|MERGE_RESOLUTION|>--- conflicted
+++ resolved
@@ -16,7 +16,6 @@
 	"testing"
 
 	"github.com/go-openapi/strfmt"
-	"github.com/semi-technologies/weaviate/entities/near"
 	"github.com/semi-technologies/weaviate/entities/search"
 	"github.com/semi-technologies/weaviate/entities/searchparams"
 	"github.com/semi-technologies/weaviate/usecases/config"
@@ -36,7 +35,7 @@
 		schemaGetter := &fakeSchemaGetter{}
 		traverser := NewTraverser(&config.WeaviateConfig{}, locks, logger, authorizer,
 			vectorSearcher, explorer, schemaGetter, getFakeModulesProvider())
-		params := near.ExploreParams{}
+		params := ExploreParams{}
 
 		_, err := traverser.Explore(context.Background(), nil, params)
 		assert.Contains(t, err.Error(), "received no search params")
@@ -51,15 +50,9 @@
 		explorer := NewExplorer(vectorSearcher, newFakeDistancer(), log, getFakeModulesProvider())
 		schemaGetter := &fakeSchemaGetter{}
 		traverser := NewTraverser(&config.WeaviateConfig{}, locks, logger, authorizer,
-<<<<<<< HEAD
-			vectorSearcher, explorer, schemaGetter, getFakeModulesProvider())
-		params := near.ExploreParams{
-			NearVector: &near.NearVectorParams{},
-=======
-			vectorSearcher, explorer, schemaGetter)
+			vectorSearcher, explorer, schemaGetter, nil)
 		params := ExploreParams{
 			NearVector: &searchparams.NearVector{},
->>>>>>> 65194256
 			ModuleParams: map[string]interface{}{
 				"nearCustomText": nil,
 			},
@@ -78,7 +71,7 @@
 		schemaGetter := &fakeSchemaGetter{}
 		traverser := NewTraverser(&config.WeaviateConfig{}, locks, logger, authorizer,
 			vectorSearcher, explorer, schemaGetter, getFakeModulesProvider())
-		params := near.ExploreParams{
+		params := ExploreParams{
 			ModuleParams: map[string]interface{}{
 				"nearCustomText": extractNearCustomTextParam(map[string]interface{}{
 					"concepts": []interface{}{"a search term", "another"},
@@ -127,15 +120,9 @@
 		explorer := NewExplorer(vectorSearcher, newFakeDistancer(), log, getFakeModulesProvider())
 		schemaGetter := &fakeSchemaGetter{}
 		traverser := NewTraverser(&config.WeaviateConfig{}, locks, logger, authorizer,
-<<<<<<< HEAD
-			vectorSearcher, explorer, schemaGetter, getFakeModulesProvider())
-		params := near.ExploreParams{
-			NearVector: &near.NearVectorParams{
-=======
-			vectorSearcher, explorer, schemaGetter)
+			vectorSearcher, explorer, schemaGetter, nil)
 		params := ExploreParams{
 			NearVector: &searchparams.NearVector{
->>>>>>> 65194256
 				Vector: []float32{7.8, 9},
 			},
 		}
@@ -181,15 +168,9 @@
 		explorer := NewExplorer(vectorSearcher, newFakeDistancer(), log, getFakeModulesProvider())
 		schemaGetter := &fakeSchemaGetter{}
 		traverser := NewTraverser(&config.WeaviateConfig{}, locks, logger, authorizer,
-<<<<<<< HEAD
-			vectorSearcher, explorer, schemaGetter, getFakeModulesProvider())
-		params := near.ExploreParams{
-			NearObject: &near.NearObjectParams{
-=======
-			vectorSearcher, explorer, schemaGetter)
+			vectorSearcher, explorer, schemaGetter, nil)
 		params := ExploreParams{
 			NearObject: &searchparams.NearObject{
->>>>>>> 65194256
 				ID: "bd3d1560-3f0e-4b39-9d62-38b4a3c4f23a",
 			},
 		}
@@ -241,15 +222,9 @@
 		explorer := NewExplorer(vectorSearcher, newFakeDistancer(), log, getFakeModulesProvider())
 		schemaGetter := &fakeSchemaGetter{}
 		traverser := NewTraverser(&config.WeaviateConfig{}, locks, logger, authorizer,
-<<<<<<< HEAD
-			vectorSearcher, explorer, schemaGetter, getFakeModulesProvider())
-		params := near.ExploreParams{
-			NearObject: &near.NearObjectParams{
-=======
-			vectorSearcher, explorer, schemaGetter)
+			vectorSearcher, explorer, schemaGetter, nil)
 		params := ExploreParams{
 			NearObject: &searchparams.NearObject{
->>>>>>> 65194256
 				Beacon: "weaviate://localhost/bd3d1560-3f0e-4b39-9d62-38b4a3c4f23a",
 			},
 		}
@@ -302,13 +277,9 @@
 		schemaGetter := &fakeSchemaGetter{}
 		traverser := NewTraverser(&config.WeaviateConfig{}, locks, logger, authorizer,
 			vectorSearcher, explorer, schemaGetter, getFakeModulesProvider())
-		params := near.ExploreParams{
+		params := ExploreParams{
 			Limit: 100,
-<<<<<<< HEAD
-			NearVector: &near.NearVectorParams{
-=======
 			NearVector: &searchparams.NearVector{
->>>>>>> 65194256
 				Vector:    []float32{7.8, 9},
 				Certainty: 0.8,
 			},
@@ -343,7 +314,7 @@
 		schemaGetter := &fakeSchemaGetter{}
 		traverser := NewTraverser(&config.WeaviateConfig{}, locks, logger, authorizer,
 			vectorSearcher, explorer, schemaGetter, getFakeModulesProvider())
-		params := near.ExploreParams{
+		params := ExploreParams{
 			ModuleParams: map[string]interface{}{
 				"nearCustomText": extractNearCustomTextParam(map[string]interface{}{
 					"concepts":  []interface{}{"a search term", "another"},
@@ -380,7 +351,7 @@
 		schemaGetter := &fakeSchemaGetter{}
 		traverser := NewTraverser(&config.WeaviateConfig{}, locks, logger, authorizer,
 			vectorSearcher, explorer, schemaGetter, getFakeModulesProvider())
-		params := near.ExploreParams{
+		params := ExploreParams{
 			Limit: 100,
 			ModuleParams: map[string]interface{}{
 				"nearCustomText": extractNearCustomTextParam(map[string]interface{}{
@@ -442,7 +413,7 @@
 		traverser := NewTraverser(&config.WeaviateConfig{}, locks, logger, authorizer,
 			vectorSearcher, explorer, schemaGetter, getFakeModulesProvider())
 
-		params := near.ExploreParams{
+		params := ExploreParams{
 			Limit: 100,
 			ModuleParams: map[string]interface{}{
 				"nearCustomText": extractNearCustomTextParam(map[string]interface{}{
