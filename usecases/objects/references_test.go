//                           _       _
// __      _____  __ ___   ___  __ _| |_ ___
// \ \ /\ / / _ \/ _` \ \ / / |/ _` | __/ _ \
//  \ V  V /  __/ (_| |\ V /| | (_| | ||  __/
//   \_/\_/ \___|\__,_| \_/ |_|\__,_|\__\___|
//
//  Copyright © 2016 - 2023 Weaviate B.V. All rights reserved.
//
//  CONTACT: hello@weaviate.io
//

package objects

import (
	"context"
	"errors"
	"testing"
	"time"

	"github.com/go-openapi/strfmt"
	"github.com/stretchr/testify/assert"
	"github.com/stretchr/testify/mock"
	"github.com/stretchr/testify/require"
	"github.com/weaviate/weaviate/entities/additional"
	"github.com/weaviate/weaviate/entities/models"
	"github.com/weaviate/weaviate/entities/schema"
	"github.com/weaviate/weaviate/entities/schema/crossref"
	"github.com/weaviate/weaviate/entities/search"
	"github.com/weaviate/weaviate/entities/vectorindex/hnsw"
)

func Test_ReferencesAddDeprecated(t *testing.T) {
	cls := "Zoo"
	id := strfmt.UUID("my-id")
	t.Run("without prior refs", func(t *testing.T) {
		req := AddReferenceInput{
			ID:       id,
			Property: "hasAnimals",
			Ref: models.SingleRef{
				Beacon: strfmt.URI("weaviate://localhost/d18c8e5e-a339-4c15-8af6-56b0cfe33ce7"),
			},
		}
		m := newFakeGetManager(zooAnimalSchemaForTest())
		m.repo.On("Exists", "", mock.Anything).Return(true, nil)
		m.repo.On("ObjectByID", mock.Anything, mock.Anything, mock.Anything).Return(&search.Result{
			ClassName: cls,
			Schema: map[string]interface{}{
				"name": "MyZoo",
			},
		}, nil)
		expectedRefProperty := "hasAnimals"
		source := crossref.NewSource(schema.ClassName(cls), schema.PropertyName(expectedRefProperty), id)
		target := crossref.New("localhost", "", "d18c8e5e-a339-4c15-8af6-56b0cfe33ce7")
		m.repo.On("AddReference", source, target).Return(nil)
		m.modulesProvider.On("UsingRef2Vec", mock.Anything).Return(false)

		err := m.AddObjectReference(context.Background(), nil, &req, nil, "")
		require.Nil(t, err)
		m.repo.AssertExpectations(t)
	})
	t.Run("source object missing", func(t *testing.T) {
		req := AddReferenceInput{
			ID:       strfmt.UUID("my-id"),
			Property: "hasAnimals",
			Ref: models.SingleRef{
				Beacon: strfmt.URI("weaviate://localhost/d18c8e5e-a339-4c15-8af6-56b0cfe33ce7"),
			},
		}
		m := newFakeGetManager(zooAnimalSchemaForTest())
		m.repo.On("ObjectByID", mock.Anything, mock.Anything, mock.Anything).Return(nil, nil)
		err := m.AddObjectReference(context.Background(), nil, &req, nil, "")
		require.NotNil(t, err)
		if !err.BadRequest() {
			t.Errorf("error expected: not found error got: %v", err)
		}
	})
	t.Run("source object missing", func(t *testing.T) {
		req := AddReferenceInput{
			ID:       strfmt.UUID("my-id"),
			Property: "hasAnimals",
			Ref: models.SingleRef{
				Beacon: strfmt.URI("weaviate://localhost/d18c8e5e-a339-4c15-8af6-56b0cfe33ce7"),
			},
		}
		m := newFakeGetManager(zooAnimalSchemaForTest())
		m.repo.On("ObjectByID", mock.Anything, mock.Anything, mock.Anything).Return(nil, errors.New("any"))
		err := m.AddObjectReference(context.Background(), nil, &req, nil, "")
		require.NotNil(t, err)
		if err.Code != StatusInternalServerError {
			t.Errorf("error expected: internal error, got: %v", err)
		}
	})
}

func Test_ReferenceAdd(t *testing.T) {
	t.Parallel()
	var (
		cls    = "Zoo"
		prop   = "hasAnimals"
		id     = strfmt.UUID("d18c8e5e-000-0000-0000-56b0cfe33ce7")
		refID  = strfmt.UUID("d18c8e5e-a339-4c15-8af6-56b0cfe33ce7")
		uri    = strfmt.URI("weaviate://localhost/d18c8e5e-a339-4c15-8af6-56b0cfe33ce7")
		anyErr = errors.New("any")
		ref    = models.SingleRef{Beacon: uri}
		req    = AddReferenceInput{
			Class:    cls,
			ID:       id,
			Property: prop,
			Ref:      ref,
		}
		source = crossref.NewSource(schema.ClassName(cls), schema.PropertyName(prop), id)
		target = crossref.New("localhost", "Animal", refID)
	)

	tests := []struct {
		Name string
		// inputs
		Req AddReferenceInput

		// outputs
		ExpectedRef models.SingleRef
		WantCode    int
		WantErr     error
		SrcNotFound bool
		// control errors
		ErrAddRef       error
		ErrTargetExists error
		ErrSrcExists    error
		ErrAuth         error
		ErrLock         error
		ErrSchema       error
		// Stage: 1 -> validation(), 2 -> target exists(), 3 -> source exists(), 4 -> AddReference()
		Stage int
	}{
		{
			Name: "locking", Req: req, Stage: 0,
			WantCode: StatusInternalServerError, WantErr: anyErr, ErrLock: anyErr,
		},
		{
			Name: "authorization", Req: req, Stage: 0,
			WantCode: StatusForbidden, WantErr: anyErr, ErrAuth: anyErr,
		},
		{
			Name: "get schema",
			Req:  req, Stage: 2,
			ErrSchema: anyErr,
			WantCode:  StatusBadRequest,
		},
		{
			Name: "empty data type",
			Req:  AddReferenceInput{Class: cls, ID: id, Property: "emptyType", Ref: ref}, Stage: 2,
			WantCode: StatusBadRequest,
		},
		{
			Name: "primitive data type",
			Req:  AddReferenceInput{Class: cls, ID: id, Property: "name", Ref: ref}, Stage: 2,
			WantCode: StatusBadRequest,
		},
		{
			Name: "unknown property",
			Req:  AddReferenceInput{Class: cls, ID: id, Property: "unknown", Ref: ref}, Stage: 2,
			WantCode: StatusBadRequest,
		},
		{
			Name: "valid class name",
			Req:  AddReferenceInput{Class: "-", ID: id, Property: prop}, Stage: 1,
			WantCode: StatusBadRequest,
		},
		{
			Name: "reserved property name",
			Req:  AddReferenceInput{Class: cls, ID: id, Property: "_id"}, Stage: 1,
			WantCode: StatusBadRequest,
		},
		{
			Name: "valid property name",
			Req:  AddReferenceInput{Class: cls, ID: id, Property: "-"}, Stage: 1,
			WantCode: StatusBadRequest,
		},

		{Name: "add valid reference", Req: req, Stage: 4},
		{
			Name: "referenced class not found", Req: req, Stage: 2,
			WantCode:        StatusBadRequest,
			ErrTargetExists: anyErr,
			WantErr:         anyErr,
		},
		{
			Name: "source object internal error", Req: req, Stage: 3,
			WantCode:     StatusInternalServerError,
			ErrSrcExists: anyErr,
			WantErr:      anyErr,
		},
		{
			Name: "source object missing", Req: req, Stage: 3,
			WantCode:    StatusNotFound,
			SrcNotFound: true,
		},
		{
			Name: "internal error", Req: req, Stage: 4,
			WantCode:  StatusInternalServerError,
			ErrAddRef: anyErr,
			WantErr:   anyErr,
		},
	}

	for _, tc := range tests {
		t.Run(tc.Name, func(t *testing.T) {
			m := newFakeGetManager(zooAnimalSchemaForTest())
			m.authorizer.Err = tc.ErrAuth
			m.locks.Err = tc.ErrLock
			m.schemaManager.(*fakeSchemaManager).GetschemaErr = tc.ErrSchema
			m.modulesProvider.On("UsingRef2Vec", mock.Anything).Return(false)
			if tc.Stage >= 2 {
				m.repo.On("Exists", "", refID).Return(true, tc.ErrTargetExists).Once()
			}
			if tc.Stage >= 3 {
				m.repo.On("Exists", tc.Req.Class, tc.Req.ID).Return(!tc.SrcNotFound, tc.ErrSrcExists).Once()
			}
			if tc.Stage >= 4 {
				m.repo.On("AddReference", source, target).Return(tc.ErrAddRef).Once()
			}

			err := m.AddObjectReference(context.Background(), nil, &tc.Req, nil, "")
			if tc.WantCode != 0 {
				code := 0
				if err != nil {
					code = err.Code
				}
				if code != tc.WantCode {
					t.Fatalf("code expected: %v, got %v", tc.WantCode, code)
				}

				if tc.WantErr != nil && !errors.Is(err, tc.WantErr) {
					t.Errorf("wrapped error expected: %v, got %v", tc.WantErr, err.Err)
				}

			}
			m.repo.AssertExpectations(t)
		})
	}
}

func Test_ReferenceUpdate(t *testing.T) {
	t.Parallel()
	var (
		cls    = "Zoo"
		prop   = "hasAnimals"
		id     = strfmt.UUID("d18c8e5e-000-0000-0000-56b0cfe33ce7")
		refID  = strfmt.UUID("d18c8e5e-a339-4c15-8af6-56b0cfe33ce7")
		uri    = strfmt.URI("weaviate://localhost/Animals/d18c8e5e-a339-4c15-8af6-56b0cfe33ce7")
		anyErr = errors.New("any")
		refs   = models.MultipleRef{&models.SingleRef{Beacon: uri, Class: "Animals"}}
		req    = PutReferenceInput{
			Class:    cls,
			ID:       id,
			Property: prop,
			Refs:     refs,
		}
	)

	tests := []struct {
		Name string
		// inputs
		Req PutReferenceInput

		// outputs
		ExpectedRef models.SingleRef
		WantCode    int
		WantErr     error
		SrcNotFound bool
		// control errors
		ErrPutRefs      error
		ErrTargetExists error
		ErrSrcExists    error
		ErrAuth         error
		ErrLock         error
		ErrSchema       error
		// Stage: 1 -> validation(), 2 -> target exists(), 3 -> PutObject()
		Stage int
	}{
		{
			Name: "source object internal error", Req: req,
			WantCode:     StatusInternalServerError,
			ErrSrcExists: anyErr,
			WantErr:      NewErrInternal("repo: object by id: %v", anyErr),
			Stage:        1,
		},
		{
			Name: "source object missing", Req: req,
			WantCode:    StatusNotFound,
			SrcNotFound: true,
			Stage:       1,
		},
		{
			Name: "locking", Req: req,
			WantCode: StatusInternalServerError, WantErr: anyErr, ErrLock: anyErr,
			Stage: 1,
		},
		{
			Name: "authorization", Req: req,
			WantCode: StatusForbidden, WantErr: anyErr, ErrAuth: anyErr,
			Stage: 1,
		},
		{
			Name: "get schema",
			Req:  req, Stage: 2,
			ErrSchema: anyErr,
			WantCode:  StatusBadRequest,
		},
		{
			Name: "empty data type",
			Req:  PutReferenceInput{Class: cls, ID: id, Property: "emptyType", Refs: refs}, Stage: 2,
			WantCode: StatusBadRequest,
		},
		{
			Name: "primitive data type",
			Req:  PutReferenceInput{Class: cls, ID: id, Property: "name", Refs: refs}, Stage: 2,
			WantCode: StatusBadRequest,
		},
		{
			Name: "unknown property",
			Req:  PutReferenceInput{Class: cls, ID: id, Property: "unknown", Refs: refs}, Stage: 2,
			WantCode: StatusBadRequest,
		},
		{
			Name: "reserved property name",
			Req:  PutReferenceInput{Class: cls, ID: id, Property: "_id", Refs: refs}, Stage: 1,
			WantCode: StatusBadRequest,
		},
		{
			Name: "valid property name",
			Req:  PutReferenceInput{Class: cls, ID: id, Property: "-", Refs: refs}, Stage: 1,
			WantCode: StatusBadRequest,
		},

		{Name: "update valid reference", Req: req, Stage: 3},
		{
			Name: "referenced class not found", Req: req, Stage: 2,
			WantCode:        StatusBadRequest,
			ErrTargetExists: anyErr,
			WantErr:         anyErr,
		},
		{
			Name: "internal error", Req: req, Stage: 3,
			WantCode:   StatusInternalServerError,
			ErrPutRefs: anyErr,
			WantErr:    anyErr,
		},
	}

	for _, tc := range tests {
		t.Run(tc.Name, func(t *testing.T) {
			m := newFakeGetManager(zooAnimalSchemaForTest())
			m.authorizer.Err = tc.ErrAuth
			m.locks.Err = tc.ErrLock
			m.schemaManager.(*fakeSchemaManager).GetschemaErr = tc.ErrSchema
			srcObj := &search.Result{
				ClassName: cls,
				Schema: map[string]interface{}{
					"name": "MyZoo",
				},
			}
			if tc.SrcNotFound {
				srcObj = nil
			}
			if tc.Stage >= 1 {
				m.repo.On("Object", cls, id, mock.Anything, mock.Anything, "").Return(srcObj, tc.ErrSrcExists)
			}

			if tc.Stage >= 2 {
				m.repo.On("Exists", "Animals", refID).Return(true, tc.ErrTargetExists).Once()
			}

			if tc.Stage >= 3 {
				m.repo.On("PutObject", mock.Anything, mock.Anything).Return(tc.ErrPutRefs).Once()
			}

			err := m.UpdateObjectReferences(context.Background(), nil, &tc.Req, nil, "")
			if tc.WantCode != 0 {
				code := 0
				if err != nil {
					code = err.Code
				}
				if code != tc.WantCode {
					t.Fatalf("code expected: %v, got %v", tc.WantCode, code)
				}

				if tc.WantErr != nil && !errors.Is(err, tc.WantErr) {
					t.Errorf("wrapped error expected: %v, got %v", tc.WantErr, err.Err)
				}

			}
			m.repo.AssertExpectations(t)
		})
	}
}

func Test_ReferenceDelete(t *testing.T) {
	t.Parallel()
	var (
		cls    = "Zoo"
		prop   = "hasAnimals"
		id     = strfmt.UUID("d18c8e5e-000-0000-0000-56b0cfe33ce7")
		uri    = strfmt.URI("weaviate://localhost/Animal/d18c8e5e-a339-4c15-8af6-56b0cfe33ce7")
		anyErr = errors.New("any")
		ref    = models.SingleRef{Beacon: uri}
		ref2   = &models.SingleRef{Beacon: strfmt.URI("weaviate://localhost/d18c8e5e-a339-4c15-8af6-56b0cfe33ce5")}
		ref3   = &models.SingleRef{Beacon: strfmt.URI("weaviate://localhost/d18c8e5e-a339-4c15-8af6-56b0cfe33ce6")}
		req    = DeleteReferenceInput{
			Class:     cls,
			ID:        id,
			Property:  prop,
			Reference: ref,
		}
	)

	fakeProperties := func(refs ...*models.SingleRef) map[string]interface{} {
		mrefs := make(models.MultipleRef, len(refs))
		copy(mrefs, refs)
		return map[string]interface{}{
			"name": "MyZoo",
			prop:   mrefs,
		}
	}

	tests := []struct {
		Name string
		// inputs
		Req           DeleteReferenceInput
		properties    interface{}
		NewSrcRefsLen int
		// outputs
		ExpectedRef models.SingleRef
		WantCode    int
		WantErr     error
		SrcNotFound bool
		// control errors
		ErrPutRefs      error
		ErrTargetExists error
		ErrSrcExists    error
		ErrAuth         error
		ErrLock         error
		ErrSchema       error
		// Stage: 1 -> validation(), 2 -> target exists(), 3 -> PutObject()
		Stage int
	}{
		{
			Name: "source object internal error", Req: req,
			WantCode:     StatusInternalServerError,
			ErrSrcExists: anyErr,
			WantErr:      NewErrInternal("repo: object by id: %v", anyErr), Stage: 2,
		},
		{
			Name: "source object missing", Req: req,
			WantCode:    StatusNotFound,
			SrcNotFound: true, Stage: 2,
		},
		{
			Name: "locking", Req: req,
			WantCode: StatusInternalServerError, WantErr: anyErr, ErrLock: anyErr, Stage: 2,
		},
		{
			Name: "authorization", Req: req,
			WantCode: StatusForbidden, WantErr: anyErr, ErrAuth: anyErr, Stage: 2,
		},
		{
			Name: "get schema",
			Req:  req, Stage: 2,
			ErrSchema: anyErr,
			WantCode:  StatusBadRequest,
		},
		{
			Name: "empty data type",
			Req:  DeleteReferenceInput{Class: cls, ID: id, Property: "emptyType", Reference: ref}, Stage: 2,
			WantCode: StatusBadRequest,
		},
		{
			Name: "primitive data type",
			Req:  DeleteReferenceInput{Class: cls, ID: id, Property: "name", Reference: ref}, Stage: 2,
			WantCode: StatusBadRequest,
		},
		{
			Name: "unknown property",
			Req:  DeleteReferenceInput{Class: cls, ID: id, Property: "unknown", Reference: ref}, Stage: 2,
			WantCode: StatusBadRequest,
		},
		{
			Name: "reserved property name",
			Req:  DeleteReferenceInput{Class: cls, ID: id, Property: "_id"}, Stage: 1,
			WantCode: StatusBadRequest,
		},
		{
			Name: "valid property name",
			Req:  DeleteReferenceInput{Class: cls, ID: id, Property: "-"}, Stage: 1,
			WantCode: StatusBadRequest,
		},
		{
			Name:       "delete one reference",
			Req:        req,
			properties: fakeProperties(ref2, &ref, ref3), NewSrcRefsLen: 2,
			Stage: 3,
		},
		{
			Name:       "delete two references",
			Req:        req,
			properties: fakeProperties(&ref, ref2, &ref), NewSrcRefsLen: 1,
			Stage: 3,
		},
		{
			Name:       "delete all references",
			Req:        req,
			properties: fakeProperties(&ref, &ref), NewSrcRefsLen: 0,
			Stage: 3,
		},
		{
			Name:       "reference not found",
			Req:        req,
			properties: fakeProperties(ref2, ref3), NewSrcRefsLen: 2,
			Stage: 2,
		},
		{
			Name:       "wrong reference type",
			Req:        req,
			properties: map[string]interface{}{prop: "wrong reference type"}, NewSrcRefsLen: 0,
			Stage: 2,
		},
		{
			Name:       "empty properties list",
			Req:        req,
			properties: nil, NewSrcRefsLen: 0,
			Stage: 2,
		},
		{
			Name:       "internal error",
			Req:        req,
			properties: fakeProperties(ref2, &ref, ref3), NewSrcRefsLen: 3,
			Stage:      3,
			WantCode:   StatusInternalServerError,
			ErrPutRefs: anyErr,
			WantErr:    anyErr,
		},
	}

	for _, tc := range tests {
		t.Run(tc.Name, func(t *testing.T) {
			m := newFakeGetManager(zooAnimalSchemaForTest())
			m.authorizer.Err = tc.ErrAuth
			m.locks.Err = tc.ErrLock
			m.schemaManager.(*fakeSchemaManager).GetschemaErr = tc.ErrSchema
			srcObj := &search.Result{
				ClassName: cls,
				Schema:    tc.properties,
			}
			if tc.SrcNotFound {
				srcObj = nil
			}
<<<<<<< HEAD
			if tc.Stage >= 2 {
				m.repo.On("Object", cls, id, mock.Anything, mock.Anything).Return(srcObj, tc.ErrSrcExists)
				m.modulesProvider.On("UsingRef2Vec", mock.Anything).Return(false)
			}
=======

			m.repo.On("Object", cls, id, mock.Anything, mock.Anything, "").Return(srcObj, tc.ErrSrcExists)
			m.modulesProvider.On("UsingRef2Vec", mock.Anything).Return(false)
>>>>>>> d9a224c5

			if tc.Stage >= 3 {
				m.repo.On("PutObject", mock.Anything, mock.Anything).Return(tc.ErrPutRefs).Once()
			}

			err := m.DeleteObjectReference(context.Background(), nil, &tc.Req, nil, "")
			if tc.WantCode != 0 {
				code := 0
				if err != nil {
					code = err.Code
				}
				if code != tc.WantCode {
					t.Fatalf("code expected: %v, got %v", tc.WantCode, code)
				}

				if tc.WantErr != nil && !errors.Is(err, tc.WantErr) {
					t.Errorf("wrapped error expected: %v, got %v", tc.WantErr, err.Err)
				}

			} else if tc.properties != nil {
				refs, ok := srcObj.Schema.(map[string]interface{})[prop].(models.MultipleRef)
				if g, w := len(refs), tc.NewSrcRefsLen; ok && g != w {
					t.Errorf("length of source reference after deletion got:%v, want:%v", g, w)
				}

			}

			m.repo.AssertExpectations(t)
		})
	}
}

func Test_ReferenceAdd_Ref2Vec(t *testing.T) {
	t.Parallel()

	ctx, cancel := context.WithTimeout(context.Background(), time.Minute)
	defer cancel()

	m := newFakeGetManager(articleSchemaForTest())

	req := AddReferenceInput{
		Class:    "Article",
		ID:       strfmt.UUID("e1a60252-c38c-496d-8e54-306e1cedc5c4"),
		Property: "hasParagraphs",
		Ref: models.SingleRef{
			Beacon: strfmt.URI("weaviate://localhost/Paragraph/494a2fe5-3e4c-4e9a-a47e-afcd9814f5ea"),
		},
	}

	source := crossref.NewSource(schema.ClassName(req.Class), schema.PropertyName(req.Property), req.ID)
	target := crossref.New("localhost", "Paragraph", "494a2fe5-3e4c-4e9a-a47e-afcd9814f5ea")
	tenant := "randomTenant"

	parent := &search.Result{
		ID:        strfmt.UUID("e1a60252-c38c-496d-8e54-306e1cedc5c4"),
		ClassName: "Article",
		Schema:    map[string]interface{}{},
	}

	ref1 := &search.Result{
		ID:        strfmt.UUID("494a2fe5-3e4c-4e9a-a47e-afcd9814f5ea"),
		ClassName: "Paragraph",
		Vector:    []float32{2, 4, 6},
	}

	m.repo.On("Exists", "Article", parent.ID).Return(true, nil)
	m.repo.On("Exists", "Paragraph", ref1.ID).Return(true, nil)
	m.repo.On("Object", "Article", parent.ID, search.SelectProperties{}, additional.Properties{}, tenant).Return(parent, nil)
	m.repo.On("Object", "Paragraph", ref1.ID, search.SelectProperties{}, additional.Properties{}, tenant).Return(ref1, nil)
	m.repo.On("AddReference", source, target).Return(nil)
	m.modulesProvider.On("UsingRef2Vec", mock.Anything).Return(true)
	m.modulesProvider.On("UpdateVector", mock.Anything, mock.AnythingOfType(FindObjectFn)).
		Return(ref1.Vector, nil)
	m.repo.On("PutObject", mock.Anything, ref1.Vector).Return(nil)
	err := m.Manager.AddObjectReference(ctx, nil, &req, nil, tenant)
	assert.Nil(t, err)
}

func Test_ReferenceDelete_Ref2Vec(t *testing.T) {
	t.Parallel()

	ctx, cancel := context.WithTimeout(context.Background(), time.Minute)
	defer cancel()

	m := newFakeGetManager(articleSchemaForTest())

	req := DeleteReferenceInput{
		Class:    "Article",
		ID:       strfmt.UUID("e1a60252-c38c-496d-8e54-306e1cedc5c4"),
		Property: "hasParagraphs",
		Reference: models.SingleRef{
			Beacon: strfmt.URI("weaviate://localhost/Paragraph/494a2fe5-3e4c-4e9a-a47e-afcd9814f5ea"),
		},
	}

	tenant := "randomTenant"

	parent := &search.Result{
		ID:        strfmt.UUID("e1a60252-c38c-496d-8e54-306e1cedc5c4"),
		ClassName: "Article",
		Schema:    map[string]interface{}{},
	}

	ref1 := &search.Result{
		ID:        strfmt.UUID("494a2fe5-3e4c-4e9a-a47e-afcd9814f5ea"),
		ClassName: "Paragraph",
		Vector:    []float32{2, 4, 6},
	}

	m.repo.On("Exists", "Article", parent.ID).Return(true, nil)
	m.repo.On("Exists", "Paragraph", ref1.ID).Return(true, nil)
	m.repo.On("Object", req.Class, req.ID, search.SelectProperties{}, additional.Properties{}, tenant).Return(parent, nil)
	m.repo.On("PutObject", parent.Object(), []float32(nil)).Return(nil)
	m.modulesProvider.On("UsingRef2Vec", mock.Anything).Return(true)

	err := m.Manager.DeleteObjectReference(ctx, nil, &req, nil, tenant)
	assert.Nil(t, err)
}

func articleSchemaForTest() schema.Schema {
	return schema.Schema{
		Objects: &models.Schema{
			Classes: []*models.Class{
				{
					Class:             "Paragraph",
					VectorIndexConfig: hnsw.UserConfig{},
					Properties: []*models.Property{
						{
							Name:     "contents",
							DataType: []string{"text"},
						},
					},
				},
				{
					Class:             "Article",
					VectorIndexConfig: hnsw.UserConfig{},
					Properties: []*models.Property{
						{
							Name:         "title",
							DataType:     schema.DataTypeText.PropString(),
							Tokenization: models.PropertyTokenizationWhitespace,
						},
						{
							Name:     "hasParagraphs",
							DataType: []string{"Paragraph"},
						},
					},
					Vectorizer: "ref2vec-centroid",
					ModuleConfig: map[string]interface{}{
						"ref2vec-centroid": map[string]interface{}{
							"referenceProperties": []string{"hasParagraphs"},
							"method":              "mean",
						},
					},
				},
			},
		},
	}
}

func zooAnimalSchemaForTest() schema.Schema {
	return schema.Schema{
		Objects: &models.Schema{
			Classes: []*models.Class{
				{
					Class:             "ZooAction",
					VectorIndexConfig: hnsw.UserConfig{},
					Properties: []*models.Property{
						{
							Name:         "name",
							DataType:     schema.DataTypeText.PropString(),
							Tokenization: models.PropertyTokenizationWhitespace,
						},
						{
							Name:     "area",
							DataType: []string{"number"},
						},
						{
							Name:     "employees",
							DataType: []string{"int"},
						},
						{
							Name:     "located",
							DataType: []string{"geoCoordinates"},
						},
						{
							Name:     "foundedIn",
							DataType: []string{"date"},
						},
						{
							Name:     "hasAnimals",
							DataType: []string{"AnimalAction"},
						},
					},
				},
				{
					Class:             "AnimalAction",
					VectorIndexConfig: hnsw.UserConfig{},
					Properties: []*models.Property{
						{
							Name:         "name",
							DataType:     schema.DataTypeText.PropString(),
							Tokenization: models.PropertyTokenizationWhitespace,
						},
					},
				},
				{
					Class:             "Zoo",
					VectorIndexConfig: hnsw.UserConfig{},
					Properties: []*models.Property{
						{
							Name:         "name",
							DataType:     schema.DataTypeText.PropString(),
							Tokenization: models.PropertyTokenizationWhitespace,
						},
						{
							Name:     "area",
							DataType: []string{"number"},
						},
						{
							Name:     "employees",
							DataType: []string{"int"},
						},
						{
							Name:     "located",
							DataType: []string{"geoCoordinates"},
						},
						{
							Name:     "foundedIn",
							DataType: []string{"date"},
						},
						{
							Name:     "hasAnimals",
							DataType: []string{"Animal"},
						},
						{
							Name:     "emptyType",
							DataType: []string{""},
						},
					},
				},
				{
					Class:             "Animal",
					VectorIndexConfig: hnsw.UserConfig{},
					Properties: []*models.Property{
						{
							Name:         "name",
							DataType:     schema.DataTypeText.PropString(),
							Tokenization: models.PropertyTokenizationWhitespace,
						},
					},
				},
				{
					Class:             "NotVectorized",
					VectorIndexConfig: hnsw.UserConfig{},
					Properties: []*models.Property{
						{
							Name:     "description",
							DataType: []string{"text"},
						},
					},
					Vectorizer: "none",
				},
			},
		},
	}
}<|MERGE_RESOLUTION|>--- conflicted
+++ resolved
@@ -554,16 +554,10 @@
 			if tc.SrcNotFound {
 				srcObj = nil
 			}
-<<<<<<< HEAD
 			if tc.Stage >= 2 {
-				m.repo.On("Object", cls, id, mock.Anything, mock.Anything).Return(srcObj, tc.ErrSrcExists)
+				m.repo.On("Object", cls, id, mock.Anything, mock.Anything, "").Return(srcObj, tc.ErrSrcExists)
 				m.modulesProvider.On("UsingRef2Vec", mock.Anything).Return(false)
 			}
-=======
-
-			m.repo.On("Object", cls, id, mock.Anything, mock.Anything, "").Return(srcObj, tc.ErrSrcExists)
-			m.modulesProvider.On("UsingRef2Vec", mock.Anything).Return(false)
->>>>>>> d9a224c5
 
 			if tc.Stage >= 3 {
 				m.repo.On("PutObject", mock.Anything, mock.Anything).Return(tc.ErrPutRefs).Once()
