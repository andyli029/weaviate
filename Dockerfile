--- conflicted
+++ resolved
@@ -19,36 +19,7 @@
 # This image builds the weavaite server
 FROM build_base AS server_builder
 COPY . .
-<<<<<<< HEAD
-RUN GOOS=linux GOARCH=amd64 go install -a -tags netgo -ldflags '-w -extldflags "-static"' ./cmd/weaviate-server
-
-###############################################################################
-# This image builds the genesis
-FROM build_base AS genesis
-COPY . .
-RUN GOOS=linux GOARCH=amd64 go install -a -tags netgo -ldflags '-w -extldflags "-static"' ./genesis/cmd/weaviate-genesis-server/
-ENTRYPOINT ["/go/bin/weaviate-genesis-server"]
-
-# ###############################################################################
-# # This creates an image that can be run to import the demo dataset for development
-# FROM build_base AS data_importer
-# COPY . .
-# ENTRYPOINT ["./tools/dev/import_demo_data.sh"]
-
-###############################################################################
-# This creates an image that can be used to fake a genesis for a local network setup
-FROM build_base AS genesis_fake
-COPY . .
-ENTRYPOINT ["./tools/dev/genesis_fake.sh"]
-
-###############################################################################
-# This creates an image that can be used to fake a genesis for a local network setup
-FROM build_base AS remote_weaviate_fake
-COPY . .
-ENTRYPOINT ["./tools/dev/remote_weaviate_fake.sh"]
-=======
 RUN go build -ldflags '-w -extldflags "-static"' -o /weaviate-server ./cmd/weaviate-server 
->>>>>>> 3be2f8ca
 
 ###############################################################################
 # This creates an image that can be used to fake an api for telemetry acceptance test purposes
